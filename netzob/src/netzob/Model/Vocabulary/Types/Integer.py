# -*- coding: utf-8 -*-

# +---------------------------------------------------------------------------+
# |          01001110 01100101 01110100 01111010 01101111 01100010            |
# |                                                                           |
# |               Netzob : Inferring communication protocols                  |
# +---------------------------------------------------------------------------+
# | Copyright (C) 2011-2017 Georges Bossert and Frédéric Guihéry              |
# | This program is free software: you can redistribute it and/or modify      |
# | it under the terms of the GNU General Public License as published by      |
# | the Free Software Foundation, either version 3 of the License, or         |
# | (at your option) any later version.                                       |
# |                                                                           |
# | This program is distributed in the hope that it will be useful,           |
# | but WITHOUT ANY WARRANTY; without even the implied warranty of            |
# | MERCHANTABILITY or FITNESS FOR A PARTICULAR PURPOSE. See the              |
# | GNU General Public License for more details.                              |
# |                                                                           |
# | You should have received a copy of the GNU General Public License         |
# | along with this program. If not, see <http://www.gnu.org/licenses/>.      |
# +---------------------------------------------------------------------------+
# | @url      : http://www.netzob.org                                         |
# | @contact  : contact@netzob.org                                            |
# | @sponsors : Amossys, http://www.amossys.fr                                |
# |             Supélec, http://www.rennes.supelec.fr/ren/rd/cidre/           |
# +---------------------------------------------------------------------------+

# +---------------------------------------------------------------------------+
# | File contributors :                                                       |
# |       - Georges Bossert <georges.bossert (a) supelec.fr>                  |
# |       - Frédéric Guihéry <frederic.guihery (a) amossys.fr>                |
# +---------------------------------------------------------------------------+

# +---------------------------------------------------------------------------+
# | Standard library imports                                                  |
# +---------------------------------------------------------------------------+
import struct
import random

from bitarray import bitarray
from typing import Iterable

# +---------------------------------------------------------------------------+
# | Related third party imports                                               |
# +---------------------------------------------------------------------------+

# +---------------------------------------------------------------------------+
# | Local application imports                                                 |
# +---------------------------------------------------------------------------+
from netzob.Model.Vocabulary import partialclass
from netzob.Model.Vocabulary.Types.AbstractType import AbstractType, Endianness, Sign, UnitSize
from netzob.Common.Utils.Decorators import public_api


class Integer(AbstractType):
    r"""The Integer class represents an integer, with the
    capability to express constraints regarding the sign, the
    endianness and the unit size.

    The Integer constructor expects some parameters:

    :param value: This parameter is used to describe a domain that contains a fixed integer. If None, the constructed Integer will represent an interval of values (see :attr:`interval` parameter).
    :type value: :class:`bitarray` or :class:`int`, optional
    :param interval: This parameter is used to describe a domain that contains an interval of permitted values. This information is used to compute the storage size of the Integer. If None, the interval will range from the minimum value to the maximum value that an integer can encode, according to its unit size, endianness and sign attributes.
    :type interval: a tuple with the min and the max values specified as :class:`int`, optional
    :param unitSize: The unitsize, in bits, of the storage area used to encode the integer. Values must be one of UnitSize.SIZE_*.

      The following unit sizes are available:

      * UnitSize.SIZE_8
      * UnitSize.SIZE_16 (default unit size)
      * UnitSize.SIZE_24
      * UnitSize.SIZE_32
      * UnitSize.SIZE_64

    :type unitSize: :class:`UnitSize <netzob.Model.Vocabulary.Types.AbstractType.UnitSize>`, optional

    :param endianness: The endianness of the value.

      The following endiannesses are available:

      * Endianness.BIG (default endianness)
      * Endianness.LITTLE

    :type endianness: :class:`Endianness <netzob.Model.Vocabulary.Types.AbstractType.Endianness>`, optional

    :param sign: The sign of the value.

      The following signs are available:

      * Sign.SIGNED (default sign)
      * Sign.UNSIGNED

    :type sign: :class:`Sign <netzob.Model.Vocabulary.Types.AbstractType.Sign>`, optional
    :param default: This parameter is the default value used in specialization.
    :type default: :class:`bitarray` or :class:`int`, optional

    .. note::
       :attr:`value` and :attr:`interval` parameters are mutually exclusive.
       Setting both values raises an :class:`Exception`.

       :attr:`value` and :attr:`default` parameters are mutually exclusive.
       Setting both values raises an :class:`Exception`.


    The Integer class provides the following public variables:

    :var value: The current value of the instance. This value is represented
                under the bitarray format.
    :var size: The size of the expected data type defined by a tuple (min integer, max integer).
               Instead of a tuple, an integer can be used to represent both min and max values.
    :var unitSize: The unitSize of the current value.
    :var endianness: The endianness of the current value.
    :var sign: The sign of the current value.
    :var default: The default value used in specialization.
    :vartype value: :class:`bitarray`
    :vartype size: a tuple (:class:`int`, :class:`int`) or :class:`int`
    :vartype unitSize: :class:`str`
    :vartype endianness: :class:`str`
    :vartype sign: :class:`str`
    :vartype default: :class:`bitarray`

    **Examples of Integer object instantiations**

    The creation of an Integer with no parameter will create a signed,
    big-endian integer of 16 bits:

    >>> from netzob.all import *
    >>> i = Integer()
    >>> i.generate().tobytes()  # doctest: +SKIP
    b'\x94\xba'

    The following example shows how to define an integer encoded in
    sequences of 8 bits and with a constant value of 12 (thus producing
    ``\x0c``):

<<<<<<< HEAD
    >>> dec = Integer(interval=(-130, 10), sign=AbstractType.SIGN_SIGNED)
    >>> print(dec.size)
    (16, 16)
=======
    >>> from netzob.all import *
    >>> i = Integer(12, unitSize=UnitSize.SIZE_8)
    >>> i.generate().tobytes()
    b'\x0c'
>>>>>>> d651e484

    The following example shows how to define an integer encoded in
    sequences of 32 bits and with a constant value of 12 (thus
    producing ``\x00\x00\x00\x0c``):

    >>> from netzob.all import *
    >>> i = Integer(12, unitSize=UnitSize.SIZE_32)
    >>> i.generate().tobytes()
    b'\x00\x00\x00\x0c'

    The following example shows how to define an integer encoded in
    sequences of 32 bits in little endian with a constant value of 12
    (thus producing ``\x0c\x00\x00\x00``):

    >>> from netzob.all import *
    >>> i = Integer(12, unitSize=UnitSize.SIZE_32, endianness=Endianness.LITTLE)
    >>> i.generate().tobytes()
    b'\x0c\x00\x00\x00'

    The following example shows how to define a signed integer
    encoded in sequences of 16 bits with a constant value of -12 (thus
    producing ``\xff\xf4``):

    >>> from netzob.all import *
    >>> i = Integer(-12, sign=Sign.SIGNED, unitSize=UnitSize.SIZE_16)
    >>> i.generate().tobytes()
    b'\xff\xf4'


    **Examples of pre-defined Integer types**

    For convenience, common specific integer types are also available, with
    pre-defined values of :attr:`unitSize`, :attr:`sign` and :attr:`endianness`
    attributes. They are used to shorten calls of singular definitions.

    Available big-endian pre-defined Integer types are:

    * int8be (or int8)
    * int16be (or int16)
    * int24be (or int24)
    * int32be (or int32)
    * int64be (or int64)
    * uint8be (or uint8)
    * uint16be (or uint16)
    * uint24be (or uint24)
    * uint32be (or uint32)
    * uint64be (or uint64)

    Available little-endian pre-defined Integer types are:

    * int8le
    * int16le
    * int24le
    * int32le
    * int64le
    * uint8le
    * uint16le
    * uint24le
    * uint32le
    * uint64le

    For example, a *16-bit little-endian unsigned* Integer is classically defined
    like this:

    >>> from netzob.all import *
    >>> i = Integer(42,
    ...             unitSize=UnitSize.SIZE_16,
    ...             sign=Sign.UNSIGNED,
    ...             endianness=Endianness.LITTLE)

    Could also be called in an equivalent form:

    >>> from netzob.all import *
    >>> i = uint16le(42)

    There is an equivalence between these two integers, for every
    internal value of the type:

    >>> from netzob.all import *
    >>> i1 = Integer(42,
    ...              unitSize=UnitSize.SIZE_16,
    ...              sign=Sign.UNSIGNED,
    ...              endianness=Endianness.LITTLE)
    >>> i2 = uint16le(42)
    >>> i1, i2
    (42, 42)
    >>> i1 == i2
    True

    But a comparison between two specific integers of different kinds will
    always fail, even if their values look equivalent:

    >>> from netzob.all import *
    >>> i1 = uint16le(42)
    >>> i2 = uint32le(42)
    >>> i1 == i2
    False

    And even when the concrete value seems identical, the integer
    objects are not:

    >>> from netzob.all import *
    >>> i1 = uint16le(42)
    >>> i2 = int16le(42)
    >>> i1, i2
    (42, 42)
    >>> print(i1, i2)
    Integer(42) Integer(42)
    >>> i1 == i2
    False


    **Integer raw representations**

    The following examples show how to create integers with different
    raw representation, depending on data type attributes. In these
    examples, we create a 16-bit little endian, a 16-bit big endian,
    a 32-bit little endian and a 32-bit big endian:

    >>> from netzob.all import *
    >>> int16le(1234).value.tobytes()
    b'\xd2\x04'
    >>> int16be(1234).value.tobytes()
    b'\x04\xd2'
    >>> int32le(1234).value.tobytes()
    b'\xd2\x04\x00\x00'
    >>> int32be(1234).value.tobytes()
    b'\x00\x00\x04\xd2'


    **Representation of Integer type objects**

    The following examples show the representation of Integer objects
    with and without a constant value.

    >>> from netzob.all import *
    >>> i = int16le(12)
    >>> print(i)
    Integer(12)

    >>> from netzob.all import *
    >>> i = int16le()
    >>> print(i)
    Integer(-32768,32767)


    **Encoding of Integer type objects**

    The following examples show the encoding of Integer objects with
    and without a constant value.

    >>> from netzob.all import *
    >>> i = int32le(12)
    >>> repr(i)
    '12'

    >>> from netzob.all import *
    >>> i = int32le()
    >>> repr(i)
    'None'


    **Using a default value**

    This next example shows the usage of a default value:

    >>> from netzob.all import *
    >>> t = uint8(default=3)
    >>> t.generate().tobytes()
    b'\x03'

    >>> from netzob.all import *
    >>> t = Integer(interval=(1, 4), default=4)
    >>> t.generate().tobytes()
    b'\x00\x04'

    """
<<<<<<< HEAD
    def __init__(self,
                 value=None,
                 interval=None,
                 unitSize=None,
                 endianness=AbstractType.defaultEndianness(),
                 sign=AbstractType.defaultSign()):

        if unitSize is None:
            if interval is None:  # value handling
                if value is None:
                    unitSize = AbstractType.defaultUnitSize()
                else:
                    unitSize = Integer.checkUnitSizeForValue(value, sign)
            else:  # interval handling
                if isinstance(interval, int):
                    unitSize = Integer.checkUnitSizeForValue(interval, sign)
                elif len(interval) == 2:
                    unitSizeA = Integer.checkUnitSizeForValue(interval[0], sign)
                    unitSizeB = Integer.checkUnitSizeForValue(interval[1], sign)
                    unitSize = max(unitSizeA, unitSizeB)
                else:  # shouldn't happen, since _checkUnitSizeForValue raises an exception before
                    unitSize = AbstractType.defaultUnitSize()

=======

    @public_api
    def __init__(self,
                 value=None,
                 interval=None,
                 unitSize=UnitSize.SIZE_16,
                 endianness=AbstractType.defaultEndianness(),
                 sign=AbstractType.defaultSign(),
                 default=None):

        if value is not None and interval is not None:
            raise ValueError("An Integer should have either its value or its interval set, but not both")

        if value is not None and default is not None:
            raise ValueError("An Integer should have either its constant value or its default value set, but not both")

        # Validate uniSize
        valid_unitSizes = [UnitSize.SIZE_8, UnitSize.SIZE_16, UnitSize.SIZE_24, UnitSize.SIZE_32, UnitSize.SIZE_64]
        if unitSize not in valid_unitSizes:
            raise ValueError("unitSize parameter should be one of '{}', but not '{}'".format(valid_unitSizes, str(unitSize)))

        # Convert value to bitarray
>>>>>>> d651e484
        if value is not None and not isinstance(value, bitarray):
            from netzob.Model.Vocabulary.Types.TypeConverter import TypeConverter
            from netzob.Model.Vocabulary.Types.BitArray import BitArray

<<<<<<< HEAD
=======
            # Check if value is correct
            if not isinstance(value, int):
                raise ValueError("Input value shoud be a integer. Value received: '{}'".format(value))

>>>>>>> d651e484
            value = TypeConverter.convert(
                value,
                Integer,
                BitArray,
                src_unitSize=unitSize,
                src_endianness=endianness,
                src_sign=sign,
                dst_unitSize=unitSize,
                dst_endianness=endianness,
                dst_sign=sign)

<<<<<<< HEAD
        if interval is not None:
            nbBits = int(self._computeNbUnitSizeForInterval(interval, unitSize, sign)) * int(unitSize)
        else:
            nbBits = int(unitSize)
=======
        # Convert default value to bitarray
        if default is not None and not isinstance(default, bitarray):
            from netzob.Model.Vocabulary.Types.TypeConverter import TypeConverter
            from netzob.Model.Vocabulary.Types.BitArray import BitArray

            # Check if default value is correct
            if not isinstance(default, int):
                raise ValueError("Input default value shoud be a integer. Default value received: '{}'".format(default))
>>>>>>> d651e484

            default = TypeConverter.convert(
                default,
                Integer,
                BitArray,
                src_unitSize=unitSize,
                src_endianness=endianness,
                src_sign=sign,
                dst_unitSize=unitSize,
                dst_endianness=endianness,
                dst_sign=sign)

        # Handle interval
        if unitSize is None:
            raise TypeError("unitSize cannot be None")
        if sign is None:
            raise TypeError("sign cannot be None")
        if endianness is None:
            raise TypeError("endianness cannot be None")
        interval = self._normalizeInterval(interval, unitSize, sign)

        super().__init__(
            self.__class__.__name__,
            value,
            interval,
            unitSize=unitSize,
            endianness=endianness,
<<<<<<< HEAD
            sign=sign)

    def _computeNbUnitSizeForInterval(self, interval, unitSize, sign):
        if isinstance(interval, int):
            # the interval is a single value
            # bspec = ⌊log2(n)⌋ + 1 (+1 for signed)
            return self._computeNbUnitSizeForVal(interval, unitSize, sign)
        elif len(interval) == 2:
            minVal = min(interval[0], interval[1])
            maxVal = max(interval[0], interval[1])

            minNbUnit = self._computeNbUnitSizeForVal(minVal, unitSize, sign)
            maxNbUnit = self._computeNbUnitSizeForVal(maxVal, unitSize, sign)

            return max(minNbUnit, maxNbUnit)

    def _computeNbUnitSizeForVal(self, val, unitSize, sign):
        # the interval is a single value
        # bspec = ⌊log2(n)⌋ + 1 (+1 for signed)
        val = abs(val)
        if val != 0:
            if sign == AbstractType.SIGN_UNSIGNED:
                return math.floor(
                    (math.floor(math.log(val, 2)) + 1) / int(unitSize)) + 1
            else:
                return math.floor(
                    (math.floor(math.log(val, 2)) + 2) / int(unitSize)) + 1
=======
            sign=sign,
            default=default)

    def __str__(self):
        if self.value is not None:
            return "{}({})".format(self.typeName, Integer.encode(self.value.tobytes(), unitSize=self.unitSize, endianness=self.endianness, sign=self.sign))
        else:
            if self.size[0] == self.size[1]:
                self._logger.fatal("PAN")
                return "{}(interval={})".format(self.typeName, self.size[0])
            else:
                return "{}({},{})".format(self.typeName, self.size[0], self.size[1])

    def _normalizeInterval(self, interval, unitSize, sign):

        if interval is None:
            interval = (None, None)
        elif isinstance(interval, int):
            interval = (interval, interval)
        else:
            if not (isinstance(interval, tuple) and len(interval) == 2):
                raise ValueError("Input interval shoud be a tuple of two integers. Value received: '{}'".format(interval))

            if not isinstance(interval[0], int):
                raise TypeError("First element of interval should be an integer")
            if not isinstance(interval[1], int):
                raise TypeError("Second element of interval should be an integer")

            if interval[0] == interval[1] == 0:
                raise TypeError("Interval must be defined with a tuple of integers, and cannot be both equal to zero")

            if interval[1] < interval[0]:
                ValueError("Internal must be defined with a tuple of integers, where the second value is greater than the first value")

        # Compute min and max values
        min_interval = getMinStorageValue(unitSize=unitSize, sign=sign)
        max_interval = getMaxStorageValue(unitSize=unitSize, sign=sign)

        if ((interval[0] is not None and interval[0] < min_interval) or
            (interval[1] is not None and interval[1] > max_interval)):
            raise ValueError("Specified interval '{}' does not fit in specified unitSize '{}'".format(interval, unitSize))

        # Reset min and max values if a valid interval is provided
        if interval[0] is not None:
            min_interval = interval[0]
        if interval[1] is not None:
            max_interval = interval[1]

        return min_interval, max_interval

    @public_api
    def count(self):
        r"""

        >>> from netzob.all import *
        >>> Integer().count()
        65536

        >>> Integer(4).count()
        1

        >>> Integer(interval=(1, 10)).count()
        10

        >>> uint8(interval=(1, 10)).count()
        10

        >>> uint8().count()
        256

        """

        if self.value is not None:
            return 1
        else:
            return self.getMaxValue() - self.getMinValue() + 1

    def getMinValue(self):
        if self.value is None:
            return self.size[0]
        else:
            from netzob.Model.Vocabulary.Types.TypeConverter import TypeConverter
            from netzob.Model.Vocabulary.Types.BitArray import BitArray
            return TypeConverter.convert(self.value, BitArray, Integer, dst_unitSize=self.unitSize, dst_endianness=self.endianness, dst_sign=self.sign)

    def getMaxValue(self):
        if self.value is None:
            return self.size[1]
        else:
            from netzob.Model.Vocabulary.Types.TypeConverter import TypeConverter
            from netzob.Model.Vocabulary.Types.BitArray import BitArray
            return TypeConverter.convert(self.value, BitArray, Integer, dst_unitSize=self.unitSize, dst_endianness=self.endianness, dst_sign=self.sign)

    def getMinStorageValue(self):
        return getMinStorageValue(self.unitSize, self.sign)

    def getMaxStorageValue(self):
        return getMaxStorageValue(self.unitSize, self.sign)
>>>>>>> d651e484

    def canParse(self,
                 data,
                 unitSize=AbstractType.defaultUnitSize(),
                 endianness=AbstractType.defaultEndianness(),
                 sign=AbstractType.defaultSign()):
        """This method returns True if data is a Integer.
        For the moment its always true because we consider
        the integer type to be very similar to the raw type.

        :param data: the data to check
        :type data: python raw
        :return: True if data is can be parsed as a Integer
        :rtype: bool
        :raise: TypeError if the data is None


        >>> from netzob.all import *
        >>> from netzob.Model.Vocabulary.Types.TypeConverter import TypeConverter
        >>> Integer().canParse(10)
        True

        >>> Integer(10).canParse(11)
        False

        By default, an Integer() with no parameter has a storage size
        of 8 bits:

        >>> Integer().canParse(-128)
        True

        >>> Integer().canParse(32768)
        Traceback (most recent call last):
        ...
        struct.error: 'h' format requires -32768 <= number <= 32767

        To specify a bigger storage, the unitSize should be used:

        >>> Integer(unitSize=UnitSize.SIZE_32).canParse(32768)
        True

        """

        if data is None:
            raise TypeError("data cannot be None")

        if not isinstance(data, int) and len(data) == 0:  # data cannot be an empty string
            return False

        # Convert data to bitarray
        if data is not None and not isinstance(data, bitarray):
            from netzob.Model.Vocabulary.Types.TypeConverter import TypeConverter
            from netzob.Model.Vocabulary.Types.BitArray import BitArray

            # Check if data is correct
            if not isinstance(data, int):
                raise ValueError("Input data shoud be a integer. Data received: '{}'".format(data))

            data = TypeConverter.convert(
                data,
                Integer,
                BitArray,
                src_unitSize=self.unitSize,
                src_endianness=self.endianness,
                src_sign=self.sign,
                dst_unitSize=self.unitSize,
                dst_endianness=self.endianness,
                dst_sign=self.sign)

        # Compare with self.value if it is defined
        if self.value is not None:
            return self.value == data

        # Else, compare with expected size
        if self.size is not None and isinstance(self.size, Iterable) and len(self.size) == 2:

            if len(data) != self.unitSize.value:
                return False

            minSize = min(self.size)
            maxSize = max(self.size)

            from netzob.Model.Vocabulary.Types.TypeConverter import TypeConverter
            from netzob.Model.Vocabulary.Types.BitArray import BitArray
            int_data = TypeConverter.convert(data, BitArray, Integer,
                                             dst_unitSize=self.unitSize,
                                             dst_endianness=self.endianness,
                                             dst_sign=self.sign)

            return minSize <= int_data <= maxSize

        raise Exception("Cannot parse this data '{}' because no domain is "
                        "expected.".format(data))

    @staticmethod
    def decode(data,
               unitSize=AbstractType.defaultUnitSize(),
               endianness=AbstractType.defaultEndianness(),
               sign=AbstractType.defaultSign()):
        r"""This method convert the specified data in python raw format.

        >>> from netzob.all import *
        >>> Integer.decode(23)
        b'\x17'

        >>> Integer.decode(-1, sign=Sign.UNSIGNED)
        Traceback (most recent call last):
        ...
        struct.error: ubyte format requires 0 <= number <= 255

        >>> Integer.decode(-1, sign=Sign.SIGNED)
        b'\xff'

        >>> Integer.decode(2000000000000000)
        Traceback (most recent call last):
        ...
        struct.error: ubyte format requires 0 <= number <= 255

        >>> Integer.decode(2000000000000000, unitSize=UnitSize.SIZE_64)
        b'\x00\x07\x1a\xfdI\x8d\x00\x00'

        >>> Integer.decode(25, unitSize=UnitSize.SIZE_16, endianness=Endianness.LITTLE)
        b'\x19\x00'
        >>> Integer.decode(25, unitSize=UnitSize.SIZE_16, endianness=Endianness.BIG)
        b'\x00\x19'

        >>> val = 167749568
        >>> a = Integer.decode(val, unitSize=UnitSize.SIZE_32)
        >>> b = Integer.encode(a, unitSize=UnitSize.SIZE_32)
        >>> b == val
        True


        :param data: the data encoded in Integer which will be decoded in raw
        :type data: the current type
        :keyword unitSize: the unitsize to consider while encoding. Values must be one of UnitSize.SIZE_*
        :type unitSize: str
        :keyword endianness: the endianness to consider while encoding. Values must be Endianness.BIG or Endianness.LITTLE
        :type endianness: str
        :keyword sign: the sign to consider while encoding Values must be Sign.SIGNED or Sign.UNSIGNED
        :type sign: :class:`Enum`

        :return: data encoded in python raw
        :rtype: python raw
        :raise: TypeError if parameters are not valid.
        """
        if data is None:
            raise TypeError("data cannot be None")

        f = Integer.computeFormat(unitSize, endianness, sign)

        data = struct.pack(f, int(data))

        # Special case for 24 bits integers
        if unitSize == UnitSize.SIZE_24:
            if endianness == Endianness.BIG:
                data = data[1:]
            else:
                data = data[:-1]

        return data

    @staticmethod
    def encode(data,
               unitSize=AbstractType.defaultUnitSize(),
               endianness=AbstractType.defaultEndianness(),
               sign=AbstractType.defaultSign()):
        r"""This method converts a python raw data to an Integer.

        >>> from netzob.all import *

        >>> raw = Integer.decode(23)
        >>> Integer.encode(raw)
        23

        >>> raw = Integer.decode(1200, unitSize=UnitSize.SIZE_16)
        >>> Integer.encode(raw, unitSize=UnitSize.SIZE_16)
        1200

        >>> raw = Integer.decode(25, unitSize=UnitSize.SIZE_16, endianness=Endianness.LITTLE)
        >>> Integer.encode(raw, unitSize=UnitSize.SIZE_16, endianness=Endianness.BIG)
        6400
        >>> Integer.encode(raw, unitSize=UnitSize.SIZE_16, endianness=Endianness.LITTLE)
        25

<<<<<<< HEAD
        >>> print(Integer.encode(b'\\xcc\\xac\\x9c\\x0c\\x1c\\xacL\\x1c,\\xac', unitSize=AbstractType.UNITSIZE_8, sign=AbstractType.SIGN_SIGNED))
        -247119785962690400474196

        # raw is interpreted as b'\xcc\xac\x00\x9c' by encode and
        # as big endian with unit size 16 as (0x009c << 16) + 0xccac = 10276012
        >>> raw = b'\\xcc\\xac\\x9c'
        >>> print(Integer.encode(raw, unitSize=AbstractType.UNITSIZE_16, endianness=AbstractType.ENDIAN_BIG))
        13413532
=======
        >>> Integer.encode(b'\xcc\xac\x9c\x0c\x1c\xacL\x1c,\xac', unitSize=UnitSize.SIZE_8)
        -395865088909314208584756

        >>> raw = b'\xcc\xac\x9c'
        >>> Integer.encode(raw, unitSize=UnitSize.SIZE_16, endianness=Endianness.BIG)
        10210476
>>>>>>> d651e484

        >>> Integer.encode(raw, unitSize=UnitSize.SIZE_32, endianness=Endianness.BIG)
        13413532

        >>> Integer.encode(raw, unitSize=UnitSize.SIZE_32, endianness=Endianness.LITTLE)
        10267852

        :param data: the data encoded in python raw which will be encoded in current type
        :type data: python raw
        :keyword unitSize: the unitsize to consider while encoding. Values must be one of UnitSize.SIZE_*
        :type unitSize: :class:`Enum`
        :keyword endianness: the endianness to consider while encoding. Values must be Endianness.BIG or Endianness.LITTLE
        :type endianness: :class:`Enum`
        :keyword sign: the sign to consider while encoding Values must be Sign.SIGNED or Sign.UNSIGNED
        :type sign: :class:`Enum`

        :return: data encoded in python raw
        :rtype: python raw
        :raise: TypeError if parameters are not valid.
        """
        if data is None:
            raise TypeError("data cannot be None")

        perWordFormat = Integer.computeFormat(unitSize, endianness, sign)

        nbWords = int(len(data) * 8 / int(unitSize.value))

<<<<<<< HEAD
        # Check whether the input data matches unitSize. If not take 
        # precautions to able to pad it with null bytes to statisfy the unitSize.
=======
        # Check whether the input data matches unitSize. If not take
        # precautions to able to pad it with null bytes later.
>>>>>>> d651e484
        padding_nullbytes = 0
        rest = (len(data) * 8) % int(unitSize.value)
        if rest != 0:
            nbWords += 1
<<<<<<< HEAD
            padding_nullbytes = (int(unitSize) - rest) / 8
            if endianness == AbstractType.ENDIAN_BIG:
                data = b'\x00' * int(padding_nullbytes) + data
            elif endianness == AbstractType.ENDIAN_LITTLE:
                data += b'\x00' * int(padding_nullbytes)
            else:
                raise ValueError(
                    "Invalid endianness value: {0}".format(endianness))
=======
            padding_nullbytes = (int(unitSize.value) - rest) / 8
>>>>>>> d651e484

        finalValue = 0

        start = 0
        end = nbWords
<<<<<<< HEAD
        for i in range(start, end):
            # Extract the portion that represents the current word
            startPos = i * int(unitSize) // 8
            endPos = startPos + int(unitSize) // 8
            wordData = data[startPos:endPos]

            unpackedWord = struct.unpack(perWordFormat, wordData)[0]
            if endianness == AbstractType.ENDIAN_LITTLE:
                wordShift = i
            else:
                wordShift = nbWords - i - 1
            unpackedWord = unpackedWord << (int(unitSize) * wordShift)
=======
        inc = 1
        if endianness == Endianness.BIG:
            end = 0
            start = nbWords
            inc = -1

        for i in range(start, end, inc):
            # Extract the portion that represents the current word
            startPos = int(iWord * int(unitSize.value) / 8)
            endPos = int(iWord * int(unitSize.value) / 8 + int(unitSize.value) / 8)

            wordData = data[startPos:endPos]

            # Pad with null bytes to statisfy the unitSize.
            if padding_nullbytes > 0 and i == (end - inc):
                if endianness == Endianness.BIG:
                    wordData = b'\x00' * int(padding_nullbytes) + wordData
                elif endianness == Endianness.LITTLE:
                    wordData += b'\x00' * int(padding_nullbytes)
                else:
                    raise ValueError(
                        "Invalid endianness value: {0}".format(endianness))

            # Special case for 24 bits integers
            if unitSize == UnitSize.SIZE_24:
                if endianness == Endianness.BIG:
                    wordData = b'\x00' + wordData
                else:
                    wordData = wordData + b'\x00'

            unpackedWord = struct.unpack(perWordFormat, wordData)[0]

            # Special case for 24 bits integers
            if unitSize == UnitSize.SIZE_24 and sign == Sign.SIGNED:
                unpackedWord = unpackedWord if not (unpackedWord & 0x800000) else unpackedWord - 0x1000000

            unpackedWord = unpackedWord << int(unitSize.value) * iWord
>>>>>>> d651e484

            finalValue = finalValue + unpackedWord

        return finalValue

    @staticmethod
    def computeFormat(unitSize, endianness, sign):
        # endian
        if endianness == Endianness.BIG:
            endianFormat = '>'
        elif endianness == Endianness.LITTLE:
            endianFormat = '<'
        else:
            raise ValueError(
                "Invalid endianness value: {0}".format(endianness))

        # unitSize
        if unitSize == UnitSize.SIZE_8 or unitSize == UnitSize.SIZE_4:
            unitFormat = 'b'
        elif unitSize == UnitSize.SIZE_16:
            unitFormat = 'h'
        elif unitSize == UnitSize.SIZE_24:
            unitFormat = 'i'
        elif unitSize == UnitSize.SIZE_32:
            unitFormat = 'i'
        elif unitSize == UnitSize.SIZE_64:
            unitFormat = 'q'
        else:
            raise ValueError(
                "Only 8, 16, 32 and 64 bits unitsize are available for integers"
            )
        # sign
        if sign == Sign.UNSIGNED:
            unitFormat = unitFormat.upper()

        return endianFormat + unitFormat

<<<<<<< HEAD
    @staticmethod
    def checkUnitSizeForValue(value, sign):
        """
        >>> Integer.checkUnitSizeForValue(-1, AbstractType.SIGN_SIGNED) == AbstractType.UNITSIZE_8
        True
        >>> Integer.checkUnitSizeForValue(-1, AbstractType.SIGN_UNSIGNED)
        Traceback (most recent call last):
        ...
        ValueError: Value is out of unsigned 64bit Integer range.
        >>> Integer.checkUnitSizeForValue(-130, AbstractType.SIGN_SIGNED) == AbstractType.UNITSIZE_16
        True
        >>> Integer.checkUnitSizeForValue(260, AbstractType.SIGN_UNSIGNED) == AbstractType.UNITSIZE_16
        True
        >>> Integer.checkUnitSizeForValue(2147483647, AbstractType.SIGN_SIGNED) == AbstractType.UNITSIZE_32
        True
        >>> Integer.checkUnitSizeForValue(4294967295, AbstractType.SIGN_UNSIGNED) == AbstractType.UNITSIZE_32
        True
        >>> Integer.checkUnitSizeForValue(-9223372036854775808, AbstractType.SIGN_SIGNED) == AbstractType.UNITSIZE_64
        True
        >>> Integer.checkUnitSizeForValue(18446744073709551615, AbstractType.SIGN_UNSIGNED) == AbstractType.UNITSIZE_64
        True
        >>> Integer.checkUnitSizeForValue(18446744073709551615, AbstractType.SIGN_SIGNED)
        Traceback (most recent call last):
        ...
        ValueError: Value is out of signed 64bit Integer range.


        :param value: The value to get an unitSize for
        :param sign: The desired sign for the value
        :returns: The unitsize that can hold "value".
        :raises ValueError: There is no unit size of Integer (max 64 bits) that can hold "value"
        """

        if sign is AbstractType.SIGN_SIGNED:
            if -0x80 <= value <= 0x7f:
                return AbstractType.UNITSIZE_8
            elif -0x8000 <= value <= 0x7fff:
                return AbstractType.UNITSIZE_16
            elif -0x80000000 <= value <= 0x7fffffff:
                return AbstractType.UNITSIZE_32
            elif -0x8000000000000000 <= value <= 0x7fffffffffffffff:
                return AbstractType.UNITSIZE_64
            else:
                raise ValueError("Value is out of signed 64bit Integer range.")
        if sign is AbstractType.SIGN_UNSIGNED:
            if 0x00 <= value <= 0xff:
                return AbstractType.UNITSIZE_8
            elif 0x00 <= value <= 0xffff:
                return AbstractType.UNITSIZE_16
            elif 0x00 <= value <= 0xffffffff:
                return AbstractType.UNITSIZE_32
            elif 0x00 <= value <= 0xffffffffffffffff:
                return AbstractType.UNITSIZE_64
            else:
                raise ValueError("Value is out of unsigned 64bit Integer range.")
=======
    def generate(self):
        """Generates a random integer inside the given interval.

        >>> from netzob.all import *
        >>> v1 = Integer(interval=(-10, -1)).generate()
        >>> v1[0] is True  # sign bit (MSB) is set
        True
        >>> v1
        bitarray('1111111111111111')

        >>> v2 = Integer(42, sign=Sign.UNSIGNED)
        >>> v2.generate()
        bitarray('0000000000101010')

        >>> v3 = uint16be(0xff00)
        >>> v3.generate()
        bitarray('1111111100000000')
        """
        if self.value is not None:
            return self.value
        elif self.default is not None:
            return self.default
        elif self.size is not None and isinstance(self.size, Iterable) and len(self.size) == 2:
            from netzob.Model.Vocabulary.Types.TypeConverter import TypeConverter
            from netzob.Model.Vocabulary.Types.BitArray import BitArray

            # Size is interpreted here as an interval
            val = random.randint(min(self.size), max(self.size))
            return TypeConverter.convert(val, Integer, BitArray,
                                         src_sign=self.sign,
                                         src_unitSize=self.unitSize,
                                         src_endianness=self.endianness,
                                         dst_sign=self.sign,
                                         dst_unitSize=self.unitSize,
                                         dst_endianness=self.endianness)
        else:
            raise Exception("Cannot generate integer value, as nor constant value or interval is defined")

    def getFixedBitSize(self):
        self._logger.debug("Determine the deterministic size of the value of "
                           "the type")
        return self.unitSize.value


def getMinStorageValue(unitSize, sign):
    if sign == Sign.UNSIGNED:
        return 0
    else:
        return -int((2**int(unitSize.value)) / 2)


def getMaxStorageValue(unitSize, sign):
    if sign == Sign.UNSIGNED:
        d = (1 << unitSize.value) - 1
    else:
        d = int((1 << unitSize.value) / 2) - 1
    return d


int8be = partialclass(Integer,
                      unitSize=UnitSize.SIZE_8,
                      sign=Sign.SIGNED,
                      endianness=Endianness.BIG)
int8le = partialclass(Integer,
                      unitSize=UnitSize.SIZE_8,
                      sign=Sign.SIGNED,
                      endianness=Endianness.LITTLE)
uint8be = partialclass(Integer,
                       unitSize=UnitSize.SIZE_8,
                       sign=Sign.UNSIGNED,
                       endianness=Endianness.BIG)
uint8le = partialclass(Integer,
                       unitSize=UnitSize.SIZE_8,
                       sign=Sign.UNSIGNED,
                       endianness=Endianness.LITTLE)
int16be = partialclass(Integer,
                       unitSize=UnitSize.SIZE_16,
                       sign=Sign.SIGNED,
                       endianness=Endianness.BIG)
int16le = partialclass(Integer,
                       unitSize=UnitSize.SIZE_16,
                       sign=Sign.SIGNED,
                       endianness=Endianness.LITTLE)
uint16be = partialclass(Integer,
                        unitSize=UnitSize.SIZE_16,
                        sign=Sign.UNSIGNED,
                        endianness=Endianness.BIG)
uint16le = partialclass(Integer,
                        unitSize=UnitSize.SIZE_16,
                        sign=Sign.UNSIGNED,
                        endianness=Endianness.LITTLE)
int24be = partialclass(Integer,
                       unitSize=UnitSize.SIZE_24,
                       sign=Sign.SIGNED,
                       endianness=Endianness.BIG)
int24le = partialclass(Integer,
                       unitSize=UnitSize.SIZE_24,
                       sign=Sign.SIGNED,
                       endianness=Endianness.LITTLE)
uint24be = partialclass(Integer,
                        unitSize=UnitSize.SIZE_24,
                        sign=Sign.UNSIGNED,
                        endianness=Endianness.BIG)
uint24le = partialclass(Integer,
                        unitSize=UnitSize.SIZE_24,
                        sign=Sign.UNSIGNED,
                        endianness=Endianness.LITTLE)
int32be = partialclass(Integer,
                       unitSize=UnitSize.SIZE_32,
                       sign=Sign.SIGNED,
                       endianness=Endianness.BIG)
int32le = partialclass(Integer,
                       unitSize=UnitSize.SIZE_32,
                       sign=Sign.SIGNED,
                       endianness=Endianness.LITTLE)
uint32be = partialclass(Integer,
                        unitSize=UnitSize.SIZE_32,
                        sign=Sign.UNSIGNED,
                        endianness=Endianness.BIG)
uint32le = partialclass(Integer,
                        unitSize=UnitSize.SIZE_32,
                        sign=Sign.UNSIGNED,
                        endianness=Endianness.LITTLE)
int64be = partialclass(Integer,
                       unitSize=UnitSize.SIZE_64,
                       sign=Sign.SIGNED,
                       endianness=Endianness.BIG)
int64le = partialclass(Integer,
                       unitSize=UnitSize.SIZE_64,
                       sign=Sign.SIGNED,
                       endianness=Endianness.LITTLE)
uint64be = partialclass(Integer,
                        unitSize=UnitSize.SIZE_64,
                        sign=Sign.UNSIGNED,
                        endianness=Endianness.BIG)
uint64le = partialclass(Integer,
                        unitSize=UnitSize.SIZE_64,
                        sign=Sign.UNSIGNED,
                        endianness=Endianness.LITTLE)
int8, int16, int24, int32, int64 = int8be, int16be, int24be, int32be, int64be
uint8, uint16, uint24, uint32, uint64 = uint8be, uint16be, uint24be, uint32be, uint64be


def _test():
    r"""

    >>> from netzob.all import *
    >>> t = Integer()
    >>> print(t)
    Integer(-32768,32767)
    >>> t.size
    (-32768, 32767)
    >>> t.unitSize
    UnitSize.SIZE_16

    >>> t = Integer(interval=(4, 16))
    >>> print(t)
    Integer(4,16)

    >>> t = Integer(4)
    >>> print(t)
    Integer(4)


    Examples of Integer internal attribute access

    >>> from netzob.all import *
    >>> cDec = Integer(20)
    >>> print(repr(cDec))
    20
    >>> cDec.typeName
    'Integer'
    >>> cDec.value
    bitarray('0000000000010100')

    The required size in bits is automatically computed following the specifications:

    >>> dec = Integer(10)
    >>> dec.size
    (-32768, 32767)

    >>> dec = Integer(interval=(-120, 10))
    >>> dec.size
    (-120, 10)

    Symbol abstraction:

    >>> from netzob.all import Field, Symbol
    >>> domains = [
    ...     uint16(1), int8le(), int32be(0x007F0041), uint16le(2)
    ... ]
    >>> symbol = Symbol(fields=[Field(d, str(i)) for i, d in enumerate(domains)])
    >>> data = b''.join(next(f.specialize()) for f in symbol.fields)
    >>> symbol.abstract(data)  #doctest: +ELLIPSIS
    OrderedDict([('0', b'\x00\x01'), ('1', b'...'), ('2', b'\x00\x7f\x00A'), ('3', b'\x02\x00')])


    # Verify that you cannot create an Integer with a value AND an interval:

    >>> i = Integer(2, interval=(2, 10))
    Traceback (most recent call last):
    ...
    ValueError: An Integer should have either its value or its interval set, but not both

    """


def _test_24_bits_integers():
    r"""

    >>> from netzob.all import *
    >>> t = Integer(unitSize=UnitSize.SIZE_24)
    >>> len(t.generate().tobytes())
    3

    >>> t = Integer(unitSize=UnitSize.SIZE_24, endianness=Endianness.LITTLE)
    >>> len(t.generate().tobytes())
    3

    >>> raw = b'\xff\xff\xff'
    >>> Integer.encode(raw, unitSize=UnitSize.SIZE_24, endianness=Endianness.BIG, sign=Sign.UNSIGNED)
    16777215

    >>> Integer.encode(raw, unitSize=UnitSize.SIZE_24, endianness=Endianness.LITTLE, sign=Sign.UNSIGNED)
    16777215

    >>> Integer.encode(raw, unitSize=UnitSize.SIZE_24, endianness=Endianness.BIG, sign=Sign.SIGNED)
    -1

    >>> Integer.encode(raw, unitSize=UnitSize.SIZE_24, endianness=Endianness.LITTLE, sign=Sign.SIGNED)
    -1

    """


def _test_weird_size():
    r"""

    >>> from netzob.all import *

    # This test should trigger an exception

    >>> domain = Integer(value=bitarray('10001001000011001001101'), unitSize=UnitSize.SIZE_24, endianness=Endianness.LITTLE, sign=Sign.UNSIGNED)
    >>> f       = Field(domain=domain, name="field")
    >>> symbol  = Symbol(fields=[f])
    >>> data    = next(symbol.specialize())
    Traceback (most recent call last):
    ...
    netzob.Model.Vocabulary.AbstractField.GenerationException: specialize() produced 23 bits, which is not aligned on 8 bits. You should review the symbol model.


    # This test should work

    >>> domain = Integer(value=bitarray('010001001000011001001101'), unitSize=UnitSize.SIZE_24, endianness=Endianness.LITTLE, sign=Sign.UNSIGNED)
    >>> f       = Field(domain=domain, name="field")
    >>> symbol  = Symbol(fields=[f])
    >>> data    = next(symbol.specialize())
    >>> data
    b'D\x86M'

    """

def _test_int_endianness():
    r"""

    >>> from netzob.all import *
    >>> Conf.apply()
    >>> f1 = Field(domain=Raw(nbBytes=2), name="f1")
    >>> f2 = Field(name="f2")
    >>> f2.domain = Size([f1, f2], dataType=uint16le())
    >>> f1.domain.dataType.endianness
    Endianness.BIG
    >>> f2.domain.dataType.endianness
    Endianness.LITTLE
    >>> s0 = Symbol([f2, f1])
    >>> s1 = Symbol([f1, f2])
    >>> print(next(s0.specialize()).hex() + ' - ' + next(s1.specialize()).hex())
    0400f707 - ecfb0400

    """


def _test_specialize_abstract():
    r"""
    >>> from netzob.all import *
    >>> from collections import OrderedDict
    >>> Conf.apply()
    >>> from netzob.Model.Vocabulary.Types.AbstractType import test_type_one_parameter, test_type_multiple_parameters, test_type_specialize_abstract

    >>> data_type = Integer

    >>> possible_parameters = OrderedDict()
    >>> possible_parameters["value"] = [0, 42, -5, 24242]
    >>> possible_parameters["interval"] = [None, 3, (4, 10), (-10, 10), (20, 257)]
    >>> possible_parameters["unitSize"] = [UnitSize.SIZE_8, UnitSize.SIZE_16, UnitSize.SIZE_24, UnitSize.SIZE_32, UnitSize.SIZE_64]
    >>> possible_parameters["endianness"] = [Endianness.LITTLE, Endianness.BIG]
    >>> possible_parameters["sign"] = [Sign.SIGNED, Sign.UNSIGNED]
    >>> possible_parameters["default"] = [None, 0, 44, -10]

    >>> test_type_one_parameter(data_type, possible_parameters)

    >>> possible_parameters = OrderedDict()
    >>> possible_parameters["value"] = [0, 42]
    >>> possible_parameters["interval"] = [None, (4, 10), (-10, 10), (20, 257)]
    >>> possible_parameters["unitSize"] = [UnitSize.SIZE_8, UnitSize.SIZE_16, UnitSize.SIZE_24, UnitSize.SIZE_32, UnitSize.SIZE_64]
    >>> possible_parameters["endianness"] = [Endianness.LITTLE, Endianness.BIG]
    >>> possible_parameters["sign"] = [Sign.SIGNED, Sign.UNSIGNED]
    >>> possible_parameters["default"] = [None, 0, 44, -10]

    >>> (parameter_names, functional_combinations_possible_parameters) = test_type_multiple_parameters(data_type, possible_parameters)

    >>> test_type_specialize_abstract(data_type, parameter_names, functional_combinations_possible_parameters)

    """
>>>>>>> d651e484
<|MERGE_RESOLUTION|>--- conflicted
+++ resolved
@@ -134,16 +134,10 @@
     sequences of 8 bits and with a constant value of 12 (thus producing
     ``\x0c``):
 
-<<<<<<< HEAD
-    >>> dec = Integer(interval=(-130, 10), sign=AbstractType.SIGN_SIGNED)
-    >>> print(dec.size)
-    (16, 16)
-=======
     >>> from netzob.all import *
     >>> i = Integer(12, unitSize=UnitSize.SIZE_8)
     >>> i.generate().tobytes()
     b'\x0c'
->>>>>>> d651e484
 
     The following example shows how to define an integer encoded in
     sequences of 32 bits and with a constant value of 12 (thus
@@ -321,31 +315,6 @@
     b'\x00\x04'
 
     """
-<<<<<<< HEAD
-    def __init__(self,
-                 value=None,
-                 interval=None,
-                 unitSize=None,
-                 endianness=AbstractType.defaultEndianness(),
-                 sign=AbstractType.defaultSign()):
-
-        if unitSize is None:
-            if interval is None:  # value handling
-                if value is None:
-                    unitSize = AbstractType.defaultUnitSize()
-                else:
-                    unitSize = Integer.checkUnitSizeForValue(value, sign)
-            else:  # interval handling
-                if isinstance(interval, int):
-                    unitSize = Integer.checkUnitSizeForValue(interval, sign)
-                elif len(interval) == 2:
-                    unitSizeA = Integer.checkUnitSizeForValue(interval[0], sign)
-                    unitSizeB = Integer.checkUnitSizeForValue(interval[1], sign)
-                    unitSize = max(unitSizeA, unitSizeB)
-                else:  # shouldn't happen, since _checkUnitSizeForValue raises an exception before
-                    unitSize = AbstractType.defaultUnitSize()
-
-=======
 
     @public_api
     def __init__(self,
@@ -368,18 +337,14 @@
             raise ValueError("unitSize parameter should be one of '{}', but not '{}'".format(valid_unitSizes, str(unitSize)))
 
         # Convert value to bitarray
->>>>>>> d651e484
         if value is not None and not isinstance(value, bitarray):
             from netzob.Model.Vocabulary.Types.TypeConverter import TypeConverter
             from netzob.Model.Vocabulary.Types.BitArray import BitArray
 
-<<<<<<< HEAD
-=======
             # Check if value is correct
             if not isinstance(value, int):
                 raise ValueError("Input value shoud be a integer. Value received: '{}'".format(value))
 
->>>>>>> d651e484
             value = TypeConverter.convert(
                 value,
                 Integer,
@@ -391,12 +356,6 @@
                 dst_endianness=endianness,
                 dst_sign=sign)
 
-<<<<<<< HEAD
-        if interval is not None:
-            nbBits = int(self._computeNbUnitSizeForInterval(interval, unitSize, sign)) * int(unitSize)
-        else:
-            nbBits = int(unitSize)
-=======
         # Convert default value to bitarray
         if default is not None and not isinstance(default, bitarray):
             from netzob.Model.Vocabulary.Types.TypeConverter import TypeConverter
@@ -405,7 +364,6 @@
             # Check if default value is correct
             if not isinstance(default, int):
                 raise ValueError("Input default value shoud be a integer. Default value received: '{}'".format(default))
->>>>>>> d651e484
 
             default = TypeConverter.convert(
                 default,
@@ -433,35 +391,6 @@
             interval,
             unitSize=unitSize,
             endianness=endianness,
-<<<<<<< HEAD
-            sign=sign)
-
-    def _computeNbUnitSizeForInterval(self, interval, unitSize, sign):
-        if isinstance(interval, int):
-            # the interval is a single value
-            # bspec = ⌊log2(n)⌋ + 1 (+1 for signed)
-            return self._computeNbUnitSizeForVal(interval, unitSize, sign)
-        elif len(interval) == 2:
-            minVal = min(interval[0], interval[1])
-            maxVal = max(interval[0], interval[1])
-
-            minNbUnit = self._computeNbUnitSizeForVal(minVal, unitSize, sign)
-            maxNbUnit = self._computeNbUnitSizeForVal(maxVal, unitSize, sign)
-
-            return max(minNbUnit, maxNbUnit)
-
-    def _computeNbUnitSizeForVal(self, val, unitSize, sign):
-        # the interval is a single value
-        # bspec = ⌊log2(n)⌋ + 1 (+1 for signed)
-        val = abs(val)
-        if val != 0:
-            if sign == AbstractType.SIGN_UNSIGNED:
-                return math.floor(
-                    (math.floor(math.log(val, 2)) + 1) / int(unitSize)) + 1
-            else:
-                return math.floor(
-                    (math.floor(math.log(val, 2)) + 2) / int(unitSize)) + 1
-=======
             sign=sign,
             default=default)
 
@@ -560,7 +489,6 @@
 
     def getMaxStorageValue(self):
         return getMaxStorageValue(self.unitSize, self.sign)
->>>>>>> d651e484
 
     def canParse(self,
                  data,
@@ -746,23 +674,12 @@
         >>> Integer.encode(raw, unitSize=UnitSize.SIZE_16, endianness=Endianness.LITTLE)
         25
 
-<<<<<<< HEAD
-        >>> print(Integer.encode(b'\\xcc\\xac\\x9c\\x0c\\x1c\\xacL\\x1c,\\xac', unitSize=AbstractType.UNITSIZE_8, sign=AbstractType.SIGN_SIGNED))
-        -247119785962690400474196
-
-        # raw is interpreted as b'\xcc\xac\x00\x9c' by encode and
-        # as big endian with unit size 16 as (0x009c << 16) + 0xccac = 10276012
-        >>> raw = b'\\xcc\\xac\\x9c'
-        >>> print(Integer.encode(raw, unitSize=AbstractType.UNITSIZE_16, endianness=AbstractType.ENDIAN_BIG))
-        13413532
-=======
         >>> Integer.encode(b'\xcc\xac\x9c\x0c\x1c\xacL\x1c,\xac', unitSize=UnitSize.SIZE_8)
         -395865088909314208584756
 
         >>> raw = b'\xcc\xac\x9c'
         >>> Integer.encode(raw, unitSize=UnitSize.SIZE_16, endianness=Endianness.BIG)
         10210476
->>>>>>> d651e484
 
         >>> Integer.encode(raw, unitSize=UnitSize.SIZE_32, endianness=Endianness.BIG)
         13413532
@@ -790,48 +707,18 @@
 
         nbWords = int(len(data) * 8 / int(unitSize.value))
 
-<<<<<<< HEAD
-        # Check whether the input data matches unitSize. If not take 
-        # precautions to able to pad it with null bytes to statisfy the unitSize.
-=======
         # Check whether the input data matches unitSize. If not take
         # precautions to able to pad it with null bytes later.
->>>>>>> d651e484
         padding_nullbytes = 0
         rest = (len(data) * 8) % int(unitSize.value)
         if rest != 0:
             nbWords += 1
-<<<<<<< HEAD
-            padding_nullbytes = (int(unitSize) - rest) / 8
-            if endianness == AbstractType.ENDIAN_BIG:
-                data = b'\x00' * int(padding_nullbytes) + data
-            elif endianness == AbstractType.ENDIAN_LITTLE:
-                data += b'\x00' * int(padding_nullbytes)
-            else:
-                raise ValueError(
-                    "Invalid endianness value: {0}".format(endianness))
-=======
             padding_nullbytes = (int(unitSize.value) - rest) / 8
->>>>>>> d651e484
 
         finalValue = 0
 
         start = 0
         end = nbWords
-<<<<<<< HEAD
-        for i in range(start, end):
-            # Extract the portion that represents the current word
-            startPos = i * int(unitSize) // 8
-            endPos = startPos + int(unitSize) // 8
-            wordData = data[startPos:endPos]
-
-            unpackedWord = struct.unpack(perWordFormat, wordData)[0]
-            if endianness == AbstractType.ENDIAN_LITTLE:
-                wordShift = i
-            else:
-                wordShift = nbWords - i - 1
-            unpackedWord = unpackedWord << (int(unitSize) * wordShift)
-=======
         inc = 1
         if endianness == Endianness.BIG:
             end = 0
@@ -869,7 +756,6 @@
                 unpackedWord = unpackedWord if not (unpackedWord & 0x800000) else unpackedWord - 0x1000000
 
             unpackedWord = unpackedWord << int(unitSize.value) * iWord
->>>>>>> d651e484
 
             finalValue = finalValue + unpackedWord
 
@@ -907,63 +793,6 @@
 
         return endianFormat + unitFormat
 
-<<<<<<< HEAD
-    @staticmethod
-    def checkUnitSizeForValue(value, sign):
-        """
-        >>> Integer.checkUnitSizeForValue(-1, AbstractType.SIGN_SIGNED) == AbstractType.UNITSIZE_8
-        True
-        >>> Integer.checkUnitSizeForValue(-1, AbstractType.SIGN_UNSIGNED)
-        Traceback (most recent call last):
-        ...
-        ValueError: Value is out of unsigned 64bit Integer range.
-        >>> Integer.checkUnitSizeForValue(-130, AbstractType.SIGN_SIGNED) == AbstractType.UNITSIZE_16
-        True
-        >>> Integer.checkUnitSizeForValue(260, AbstractType.SIGN_UNSIGNED) == AbstractType.UNITSIZE_16
-        True
-        >>> Integer.checkUnitSizeForValue(2147483647, AbstractType.SIGN_SIGNED) == AbstractType.UNITSIZE_32
-        True
-        >>> Integer.checkUnitSizeForValue(4294967295, AbstractType.SIGN_UNSIGNED) == AbstractType.UNITSIZE_32
-        True
-        >>> Integer.checkUnitSizeForValue(-9223372036854775808, AbstractType.SIGN_SIGNED) == AbstractType.UNITSIZE_64
-        True
-        >>> Integer.checkUnitSizeForValue(18446744073709551615, AbstractType.SIGN_UNSIGNED) == AbstractType.UNITSIZE_64
-        True
-        >>> Integer.checkUnitSizeForValue(18446744073709551615, AbstractType.SIGN_SIGNED)
-        Traceback (most recent call last):
-        ...
-        ValueError: Value is out of signed 64bit Integer range.
-
-
-        :param value: The value to get an unitSize for
-        :param sign: The desired sign for the value
-        :returns: The unitsize that can hold "value".
-        :raises ValueError: There is no unit size of Integer (max 64 bits) that can hold "value"
-        """
-
-        if sign is AbstractType.SIGN_SIGNED:
-            if -0x80 <= value <= 0x7f:
-                return AbstractType.UNITSIZE_8
-            elif -0x8000 <= value <= 0x7fff:
-                return AbstractType.UNITSIZE_16
-            elif -0x80000000 <= value <= 0x7fffffff:
-                return AbstractType.UNITSIZE_32
-            elif -0x8000000000000000 <= value <= 0x7fffffffffffffff:
-                return AbstractType.UNITSIZE_64
-            else:
-                raise ValueError("Value is out of signed 64bit Integer range.")
-        if sign is AbstractType.SIGN_UNSIGNED:
-            if 0x00 <= value <= 0xff:
-                return AbstractType.UNITSIZE_8
-            elif 0x00 <= value <= 0xffff:
-                return AbstractType.UNITSIZE_16
-            elif 0x00 <= value <= 0xffffffff:
-                return AbstractType.UNITSIZE_32
-            elif 0x00 <= value <= 0xffffffffffffffff:
-                return AbstractType.UNITSIZE_64
-            else:
-                raise ValueError("Value is out of unsigned 64bit Integer range.")
-=======
     def generate(self):
         """Generates a random integer inside the given interval.
 
@@ -1277,5 +1106,4 @@
 
     >>> test_type_specialize_abstract(data_type, parameter_names, functional_combinations_possible_parameters)
 
-    """
->>>>>>> d651e484
+    """