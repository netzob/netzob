--- conflicted
+++ resolved
@@ -34,10 +34,6 @@
 #+----------------------------------------------
 #| Local Imports
 #+----------------------------------------------
-<<<<<<< HEAD
-=======
-# from netzob import _libRelation  # type: ignore
->>>>>>> d651e484
 from netzob.Common.Utils.Decorators import typeCheck, NetzobLogger
 from netzob.Model.Vocabulary.Types.TypeConverter import TypeConverter
 from netzob.Model.Vocabulary.Types.AbstractType import AbstractType, Endianness, UnitSize
@@ -86,8 +82,6 @@
      >>> results[0]['x_fields'][0].getValues()
      [b'Adrien', b'Zoby']
 
-<<<<<<< HEAD
-=======
     >>> samples = ["Kurt > my name is Kurt", "Nobody > my name is Nobody"]
     >>> messages = [RawMessage(sample) for sample in samples]
     >>> symbol = Symbol(messages=messages)
@@ -99,7 +93,6 @@
     DataRelation
     >>> results[0]['x_fields'][0].getValues()
     [b'Kurt', b'Nobody']
->>>>>>> d651e484
     """
 
     # Field's attributes
