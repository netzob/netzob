# Copyright (c) 2003-2013 CORE Security Technologies
#
# This software is provided under under a slightly modified version
# of the Apache Software License. See the accompanying LICENSE file
# for more information.
#
# Description:
#  Convenience packet unpackers for various network protocols
#  implemented in the ImpactPacket module.
#
# Author:
#  Javier Burroni (javier)
#  Bruce Leidl (brl)
#  Aureliano Calvo

from netzob.Import.PCAPImporter import ImpactPacket
"""Classes to convert from raw packets into a hierarchy of
ImpactPacket derived objects.

The protocol of the outermost layer must be known in advance, and the
packet must be fed to the corresponding decoder. From there it will
try to decode the raw data into a hierarchy of ImpactPacket derived
objects; if a layer's protocol is unknown, all the remaining data will
be wrapped into a ImpactPacket.Data object.
"""

class Decoder:
    __decoded_protocol = None
    def decode(self, aBuffer):
        pass

    def set_decoded_protocol(self, protocol):
        self.__decoded_protocol = protocol

    def get_protocol(self, aprotocol):
        protocol = self.__decoded_protocol
        while protocol:
            if protocol.__class__ == aprotocol:
                break
            protocol = protocol.child()
        return protocol

    def __str__(self):
        protocol = self.__decoded_protocol
        i = 0
        out = ''
        while protocol:
            tabline = ' ' * i + '+-' + str(protocol.__class__)
            out += "%s" % tabline + '\n'
            protocol = protocol.child()
            i += 1
        return out

class EthDecoder(Decoder):
    def __init__(self):
        pass

    def decode(self, aBuffer):
        e = ImpactPacket.Ethernet(aBuffer)
        self.set_decoded_protocol(e)
        off = e.get_header_size()
        if e.get_ether_type() == ImpactPacket.IP.ethertype:
            self.ip_decoder = IPDecoder()
            packet = self.ip_decoder.decode(aBuffer[off:])
<<<<<<< HEAD
        #elif e.get_ether_type() == ImpactPacket.ARP.ethertype:
        #    self.arp_decoder = ARPDecoder()
        #    packet = self.arp_decoder.decode(aBuffer[off:])
=======
        # elif e.get_ether_type() == ImpactPacket.ARP.ethertype:
        #     self.arp_decoder = ARPDecoder()
        #     packet = self.arp_decoder.decode(aBuffer[off:])
>>>>>>> 5006b8d5
        else:
            self.data_decoder = DataDecoder()
            packet = self.data_decoder.decode(aBuffer[off:])

        e.contains(packet)
        return e

# Linux "cooked" capture encapsulation.
# Used, for instance, for packets returned by the "any" interface.
class LinuxSLLDecoder(Decoder):
    def __init__(self):
        pass

    def decode(self, aBuffer):
        e = ImpactPacket.LinuxSLL(aBuffer)
        self.set_decoded_protocol(e)
        off = 16
        if e.get_ether_type() == ImpactPacket.IP.ethertype:
            self.ip_decoder = IPDecoder()
            packet = self.ip_decoder.decode(aBuffer[off:])
        elif e.get_ether_type() == ImpactPacket.ARP.ethertype:
            self.arp_decoder = ARPDecoder()
            packet = self.arp_decoder.decode(aBuffer[off:])
        else:
            self.data_decoder = DataDecoder()
            packet = self.data_decoder.decode(aBuffer[off:])

        e.contains(packet)
        return e

class IPDecoder(Decoder):
    def __init__(self):
        pass

    def decode(self, aBuffer):
        i = ImpactPacket.IP(aBuffer)
        self.set_decoded_protocol(i)
        off = i.get_header_size()
        end = i.get_ip_len()
        if i.get_ip_p() == ImpactPacket.UDP.protocol:
            self.udp_decoder = UDPDecoder()
            packet = self.udp_decoder.decode(aBuffer[off:end])
        elif i.get_ip_p() == ImpactPacket.TCP.protocol:
            self.tcp_decoder = TCPDecoder()
            packet = self.tcp_decoder.decode(aBuffer[off:end])
        elif i.get_ip_p() == ImpactPacket.ICMP.protocol:
            self.icmp_decoder = ICMPDecoder()
            packet = self.icmp_decoder.decode(aBuffer[off:end])
        else:
            self.data_decoder = DataDecoder()
            packet = self.data_decoder.decode(aBuffer[off:end])
        i.contains(packet)
        return i

class UDPDecoder(Decoder):
    def __init__(self):
        pass

    def decode(self, aBuffer):
        u = ImpactPacket.UDP(aBuffer)
        self.set_decoded_protocol(u)
        off = u.get_header_size()
        self.data_decoder = DataDecoder()
        packet = self.data_decoder.decode(aBuffer[off:])
        u.contains(packet)
        return u

class TCPDecoder(Decoder):
    def __init__(self):
        pass

    def decode(self, aBuffer):
        t = ImpactPacket.TCP(aBuffer)
        self.set_decoded_protocol(t)
        off = t.get_header_size()
        self.data_decoder = DataDecoder()
        packet = self.data_decoder.decode(aBuffer[off:])
        t.contains(packet)
        return t

class IPDecoderForICMP(Decoder):
    """This class was added to parse the IP header of ICMP unreachables packets
    If you use the "standard" IPDecoder, it might crash (see bug #4870) ImpactPacket.py
    because the TCP header inside the IP header is incomplete"""
    def __init__(self):
        pass

    def decode(self, aBuffer):
        i = ImpactPacket.IP(aBuffer)
        self.set_decoded_protocol(i)
        off = i.get_header_size()
        if i.get_ip_p() == ImpactPacket.UDP.protocol:
            self.udp_decoder = UDPDecoder()
            packet = self.udp_decoder.decode(aBuffer[off:])
        else:
            self.data_decoder = DataDecoder()
            packet = self.data_decoder.decode(aBuffer[off:])
        i.contains(packet)
        return i

class ICMPDecoder(Decoder):
    def __init__(self):
        pass

    def decode(self, aBuffer):
        ic = ImpactPacket.ICMP(aBuffer)
        self.set_decoded_protocol(ic)
        off = ic.get_header_size()
        if ic.get_icmp_type() == ImpactPacket.ICMP.ICMP_UNREACH:
            self.ip_decoder = IPDecoderForICMP()
            packet = self.ip_decoder.decode(aBuffer[off:])
        else:
            self.data_decoder = DataDecoder()
            packet = self.data_decoder.decode(aBuffer[off:])
        ic.contains(packet)
        return ic

class DataDecoder(Decoder):
    def decode(self, aBuffer):
        d = ImpactPacket.Data(aBuffer)
        self.set_decoded_protocol(d)
        return d


class BaseDecoder(Decoder):
    def decode(self, buff):

        packet = self.klass(buff)
        self.set_decoded_protocol(packet)
        cd = self.child_decoders.get(self.child_key(packet), DataDecoder())
        packet.contains(cd.decode(packet.get_body_as_string()))
        return packet<|MERGE_RESOLUTION|>--- conflicted
+++ resolved
@@ -62,15 +62,9 @@
         if e.get_ether_type() == ImpactPacket.IP.ethertype:
             self.ip_decoder = IPDecoder()
             packet = self.ip_decoder.decode(aBuffer[off:])
-<<<<<<< HEAD
-        #elif e.get_ether_type() == ImpactPacket.ARP.ethertype:
-        #    self.arp_decoder = ARPDecoder()
-        #    packet = self.arp_decoder.decode(aBuffer[off:])
-=======
         # elif e.get_ether_type() == ImpactPacket.ARP.ethertype:
         #     self.arp_decoder = ARPDecoder()
         #     packet = self.arp_decoder.decode(aBuffer[off:])
->>>>>>> 5006b8d5
         else:
             self.data_decoder = DataDecoder()
             packet = self.data_decoder.decode(aBuffer[off:])
