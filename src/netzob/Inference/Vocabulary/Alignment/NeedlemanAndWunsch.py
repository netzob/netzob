# -*- coding: utf-8 -*-

#+---------------------------------------------------------------------------+
#|          01001110 01100101 01110100 01111010 01101111 01100010            |
#|                                                                           |
#|               Netzob : Inferring communication protocols                  |
#+---------------------------------------------------------------------------+
#| Copyright (C) 2011 Georges Bossert and Frédéric Guihéry                   |
#| This program is free software: you can redistribute it and/or modify      |
#| it under the terms of the GNU General Public License as published by      |
#| the Free Software Foundation, either version 3 of the License, or         |
#| (at your option) any later version.                                       |
#|                                                                           |
#| This program is distributed in the hope that it will be useful,           |
#| but WITHOUT ANY WARRANTY; without even the implied warranty of            |
#| MERCHANTABILITY or FITNESS FOR A PARTICULAR PURPOSE. See the              |
#| GNU General Public License for more details.                              |
#|                                                                           |
#| You should have received a copy of the GNU General Public License         |
#| along with this program. If not, see <http://www.gnu.org/licenses/>.      |
#+---------------------------------------------------------------------------+
#| @url      : http://www.netzob.org                                         |
#| @contact  : contact@netzob.org                                            |
#| @sponsors : Amossys, http://www.amossys.fr                                |
#|             Supélec, http://www.rennes.supelec.fr/ren/rd/cidre/           |
#+---------------------------------------------------------------------------+

#+---------------------------------------------------------------------------+
#| Global Imports
#+---------------------------------------------------------------------------+
import logging
import time

#+---------------------------------------------------------------------------+
#| Local Imports
#+---------------------------------------------------------------------------+
from netzob.Common.Type.TypeConvertor import TypeConvertor
from netzob.Common.Field import Field
from netzob.Common.ProjectConfiguration import ProjectConfiguration
from netzob.Common.NetzobException import NetzobException

#+---------------------------------------------------------------------------+
#| C Imports
#+---------------------------------------------------------------------------+
import _libNeedleman

#+---------------------------------------------------------------------------+
#| NeedlemanAndWunsch:
#|     Supports the use of N&W alignment in Netzob
#+---------------------------------------------------------------------------+
class NeedlemanAndWunsch(object):

    def __init__(self, unitSize, cb_status=None):
        self.cb_status = cb_status
        self.unitSize = unitSize
        self.result = []

    #+-----------------------------------------------------------------------+
    #| cb_executionStatus
    #|     Callback function called by the C extension to provide info on status
    #| @param donePercent a float between 0 and 100 included
    #| @param currentMessage a str which represents the current alignment status
    #+-----------------------------------------------------------------------+
    def cb_executionStatus(self, donePercent, currentMessage):
        if self.cb_status == None:
            print "[Alignment status] " + str(donePercent) + "% " + currentMessage
        else:
            self.cb_status(donePercent, currentMessage)

    #+-----------------------------------------------------------------------+
    #| alignSymbol
    #|     Default alignment of messages declared in a Symbol
    #| @param the symbol
    #+-----------------------------------------------------------------------+
    def alignSymbol(self, symbol, doInternalSlick, defaultFormat):
        messages = symbol.getMessages()
        # We execute the alignment
        (alignment, score) = self.align(doInternalSlick, messages)
        symbol.setAlignment(alignment)

        # We update the regex based on the results
        try:
            self.buildRegexFromAlignment(symbol, alignment, defaultFormat)
        except NetzobException:
            logging.warn("Partitionnement error: too much fields (>100) for the symbol '" + symbol.getName() + "'")
            symbol.cleanFields()
            field = Field("Field 0", 0, "(.{,})")
            # Use the default protocol type for representation
            field.setFormat(defaultFormat)
            symbol.addField(field)

    #+-----------------------------------------------------------------------+
    #| align
    #|     Default alignment of messages
    #| @param messages a list of AbstractMessages
    #| @returns (alignment, score)
    #+-----------------------------------------------------------------------+
    def align(self, doInternalSlick, messages):
        # First we serialize the two messages
        (serialMessages, format) = TypeConvertor.serializeMessages(messages)

        debug = False
        (score1, score2, score3, regex, mask) = _libNeedleman.alignMessages(doInternalSlick, len(messages), format, serialMessages, self.cb_executionStatus, debug)
        scores = (score1, score2, score3)
        
        alignment = self.deserializeAlignment(regex, mask)
        alignment = self.smoothAlignment(alignment)
        return (alignment, scores)

    #+-----------------------------------------------------------------------+
    #| alignTwoMessages
    #|     Default alignment of two messages
    #| @param message1 the first message to align
    #| @param message2 the second message to align
    #| @returns (alignment, score)
    #+-----------------------------------------------------------------------+
    def alignTwoMessages(self, doInternalSlick, message1, message2):
        # First we serialize the two messages
        (serialMessages, format) = TypeConvertor.serializeMessages([message1, message2])

        debug = False
        (score1, score2, score3, regex, mask) = _libNeedleman.alignTwoMessages(doInternalSlick, format, serialMessages, debug)
        scores = (score1, score2, score3)
        alignment = self.deserializeAlignment(regex, mask)

        return (scores, alignment)

    #+-----------------------------------------------------------------------+
    #| deserializeMessages
    #|     Useless (functionally) function created for testing purposes
    #| @param messages a list of AbstractMessages
    #| @returns number Of Deserialized Messages
    #+-----------------------------------------------------------------------+
    def deserializeMessages(self, messages):
        # First we serialize the messages
        (serialMessages, format) = TypeConvertor.serializeMessages(messages)

        debug = False
        return _libNeedleman.deserializeMessages(len(messages), format, serialMessages, debug)


    #+-----------------------------------------------------------------------+
    #| smoothAlignment:
    #|     Try to smooth the given alignment
    #| @param alignment The sequence alignment result
    #| @returns The smoothed alignment
    #+-----------------------------------------------------------------------+
    def smoothAlignment(self, alignment): 
        result = ""
        nbLetters = self.unitSize / 4
        for i in range(0, len(alignment), nbLetters):
            tmpText = alignment[i:i + nbLetters]
            if tmpText.count("-") >= 1:
                for j in range(len(tmpText)):
                    result += "-"
            else:
                result += tmpText
        return result
        

    #+-----------------------------------------------------------------------+
    #| deserializeAlignment
    #|     Transforms the C extension results in a python readable way
    #| @param regex the C returned regex
    #| @param mask the C returned mask
    #| @returns the python alignment
    #+-----------------------------------------------------------------------+
    def deserializeAlignment(self, regex, mask):
        align = ""
        i = 0
        for c in mask:
            if c != '\x02':
                if c == '\x01':
                    align += "-"
                else:
                    align += regex[i:i + 1].encode("hex")[1:]
            i += 1
        return align

    def buildRegexFromAlignment(self, symbol, align, defaultFormat):
        # Build regex from alignment
        i = 0
        start = 0
        regex = []
        found = False
        for i in range(len(align)):
            if (align[i] == "-"):
                if (found == False):
                    start = i
                    found = True
            else:
                if (found == True):
                    found = False
                    nbTiret = i - start
                    regex.append("(.{," + str(nbTiret) + "})")
                    regex.append(align[i])
                else:
                    if len(regex) == 0:
                        regex.append(align[i])
                    else:
                        regex[-1] += align[i]
        if (found == True):
            nbTiret = i - start + 1
            regex.append("(.{," + str(nbTiret) + "})")

        iField = 0
        symbol.cleanFields()
        logging.debug( "REGEX "+str(regex) )
        for regexElt in regex:
            field = Field("Field " + str(iField), iField, regexElt)
            # Use the default protocol type for representation
            field.setFormat(defaultFormat)
            symbol.addField(field)
            iField = iField + 1

        # We look for useless fields
        doLoop = True
        # We loop until we don't pop any field
        while doLoop == True:
            doLoop = False
            for field in symbol.getFields():
                # We try to see if this field produces only empty values when applied on messages
                if not field.isStatic():
                    cells = symbol.getCellsByField(field)
                    cells = "".join(cells)
                    if cells == "":
                        symbol.getFields().pop(field.getIndex())  # We remove this useless field
                        # Adpat index of the following fields
                        for fieldNext in symbol.getFields():
                            if fieldNext.getIndex() > field.getIndex():
                                fieldNext.setIndex(fieldNext.getIndex() - 1)
                        # Concatenate the surrounding fields (because they should be static fields)
                        symbol.concatFields(field.getIndex() - 1)
                        doLoop = True
                        break

    #+----------------------------------------------
    #| alignWithNeedlemanWunsh:
    #|  Align each messages of each symbol with the
    #|  Needleman Wunsh algorithm
    #+----------------------------------------------
    def alignSymbols(self, symbols, project):
        from netzob.Inference.Vocabulary.Alignment.UPGMA import UPGMA

        self.result = []

        preResults = []
        # First we add in results, the symbols which wont be aligned
        for symbol in project.getVocabulary().getSymbols():
            found = False
            for s in symbols:
                if str(symbol.getID()) == str(s.getID()):
                    found = True
            if not found:
                logging.debug("Symbol " + str(symbol.getName()) + "[" + str(symbol.getID()) + "]] wont be aligned")
                preResults.append(symbol)

        tmpSymbols = []
        t1 = time.time()
        fraction = 0.0
#        step = 1 / self.estimateNeedlemanWunschNumberOfExecutionStep(project)

        # First we retrieve all the parameters of the CLUSTERING / ALIGNMENT
        defaultFormat = project.getConfiguration().getVocabularyInferenceParameter(ProjectConfiguration.VOCABULARY_GLOBAL_FORMAT)
        nbIteration = project.getConfiguration().getVocabularyInferenceParameter(ProjectConfiguration.VOCABULARY_NB_ITERATION)
        minEquivalence = project.getConfiguration().getVocabularyInferenceParameter(ProjectConfiguration.VOCABULARY_EQUIVALENCE_THRESHOLD)
        doInternalSlick = project.getConfiguration().getVocabularyInferenceParameter(ProjectConfiguration.VOCABULARY_DO_INTERNAL_SLICK)
        doOrphanReduction = project.getConfiguration().getVocabularyInferenceParameter(ProjectConfiguration.VOCABULARY_ORPHAN_REDUCTION)
<<<<<<< HEAD
 
        tmpEqu = symbols[0].getMinEqu()
        if tmpEqu != minEquivalence:
            if tmpEqu < minEquivalence: #Try to split current symbols only if the threshold wanted is higher
                for symbol in symbols:
                    clusteringSolution = UPGMA(project, [symbol], True, nbIteration, minEquivalence, doInternalSlick, defaultFormat, self.unitSize, self.cb_status)
                    tmpSymbols.extend(clusteringSolution.executeClustering())
                self.result = tmpSymbols
            elif len(symbols) != 1 and tmpEqu > minEquivalence: #Try to merge symbols only if threshold is lower than previously     
                clusteringSolution = UPGMA(project, symbols, False, nbIteration, minEquivalence, doInternalSlick, defaultFormat, self.unitSize, self.cb_status)        
                self.result = clusteringSolution.executeClustering()        
            elif len(symbols) == 1:  # threshold is lower and there is only 1 symbol ==> do nothing
                self.result = symbols
                
            if doOrphanReduction :
                self.result = clusteringSolution.executeOrphanReduction()
            self.result.extend(preResults)

        else:
            self.result = symbols
=======

################################
#        # We try to cluster each symbol
#        tmpEqu = symbols[0].getMinEqu()
#        if tmpEqu != minEquivalence:
#            if tmpEqu<minEquivalence: #Try to split current symbols only if the threshold wanted is higher
#                for symbol in symbols:
#                    clusteringSolution = UPGMA(project, [symbol], True, nbIteration, minEquivalence, doInternalSlick, defaultFormat, self.unitSize, self.cb_status)
#                    tmpSymbols.extend(clusteringSolution.executeClustering())
#                self.result = tmpSymbols
#            elif len(symbols)!=1 and tmpEqu>minEquivalence: #Try to merge symbols only if threshold is lower than previously     
#                clusteringSolution = UPGMA(project, symbols, False, nbIteration, minEquivalence, doInternalSlick, defaultFormat, self.unitSize, self.cb_status)        
#                self.result = clusteringSolution.executeClustering()        
#            elif len(symbols)==1:  # threshold is lower and there is only 1 symbol ==> do nothing
#                self.result=symbols
#                
#            if doOrphanReduction :
#                self.result = clusteringSolution.executeOrphanReduction()
#            self.result.extend(preResults)
#        else:
#            self.result = symbols
################################

         # We try to cluster each symbol
        for symbol in symbols:
            clusteringSolution = UPGMA(project, [symbol], True, nbIteration, minEquivalence, doInternalSlick, defaultFormat, self.unitSize, self.cb_status)
            tmpSymbols.extend(clusteringSolution.executeClustering())
        if len(symbols) != 1:    
            clusteringSolution = UPGMA(project, tmpSymbols, False, nbIteration, minEquivalence, doInternalSlick, defaultFormat, self.unitSize, self.cb_status)
            self.result = clusteringSolution.executeClustering() 
        else:
            self.result = tmpSymbols        
           
        if doOrphanReduction :
            self.result = clusteringSolution.executeOrphanReduction()
        self.result.extend(preResults)

>>>>>>> 8cdae225
        logging.info("Time of parsing : " + str(time.time() - t1))

    def getLastResult(self):
        return self.result<|MERGE_RESOLUTION|>--- conflicted
+++ resolved
@@ -266,28 +266,6 @@
         minEquivalence = project.getConfiguration().getVocabularyInferenceParameter(ProjectConfiguration.VOCABULARY_EQUIVALENCE_THRESHOLD)
         doInternalSlick = project.getConfiguration().getVocabularyInferenceParameter(ProjectConfiguration.VOCABULARY_DO_INTERNAL_SLICK)
         doOrphanReduction = project.getConfiguration().getVocabularyInferenceParameter(ProjectConfiguration.VOCABULARY_ORPHAN_REDUCTION)
-<<<<<<< HEAD
- 
-        tmpEqu = symbols[0].getMinEqu()
-        if tmpEqu != minEquivalence:
-            if tmpEqu < minEquivalence: #Try to split current symbols only if the threshold wanted is higher
-                for symbol in symbols:
-                    clusteringSolution = UPGMA(project, [symbol], True, nbIteration, minEquivalence, doInternalSlick, defaultFormat, self.unitSize, self.cb_status)
-                    tmpSymbols.extend(clusteringSolution.executeClustering())
-                self.result = tmpSymbols
-            elif len(symbols) != 1 and tmpEqu > minEquivalence: #Try to merge symbols only if threshold is lower than previously     
-                clusteringSolution = UPGMA(project, symbols, False, nbIteration, minEquivalence, doInternalSlick, defaultFormat, self.unitSize, self.cb_status)        
-                self.result = clusteringSolution.executeClustering()        
-            elif len(symbols) == 1:  # threshold is lower and there is only 1 symbol ==> do nothing
-                self.result = symbols
-                
-            if doOrphanReduction :
-                self.result = clusteringSolution.executeOrphanReduction()
-            self.result.extend(preResults)
-
-        else:
-            self.result = symbols
-=======
 
 ################################
 #        # We try to cluster each symbol
@@ -325,7 +303,6 @@
             self.result = clusteringSolution.executeOrphanReduction()
         self.result.extend(preResults)
 
->>>>>>> 8cdae225
         logging.info("Time of parsing : " + str(time.time() - t1))
 
     def getLastResult(self):
