--- conflicted
+++ resolved
@@ -630,10 +630,6 @@
             item.show()
             item.connect("activate", self.rightClickDomainOfDefinition, selectedField)
             menu.append(item)
-<<<<<<< HEAD
-     
-=======
->>>>>>> f8edc75d
             
             # Add sub-entries to change the variable of a specific column
             if selectedField.getVariable() == None :
