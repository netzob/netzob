# -*- coding: utf-8 -*-


#+---------------------------------------------------------------------------+
#|          01001110 01100101 01110100 01111010 01101111 01100010            |
#|                                                                           |
#|               Netzob : Inferring communication protocols                  |
#+---------------------------------------------------------------------------+
#| Copyright (C) 2011 Georges Bossert and Frédéric Guihéry                   |
#| This program is free software: you can redistribute it and/or modify      |
#| it under the terms of the GNU General Public License as published by      |
#| the Free Software Foundation, either version 3 of the License, or         |
#| (at your option) any later version.                                       |
#|                                                                           |
#| This program is distributed in the hope that it will be useful,           |
#| but WITHOUT ANY WARRANTY; without even the implied warranty of            |
#| MERCHANTABILITY or FITNESS FOR A PARTICULAR PURPOSE. See the              |
#| GNU General Public License for more details.                              |
#|                                                                           |
#| You should have received a copy of the GNU General Public License         |
#| along with this program. If not, see <http://www.gnu.org/licenses/>.      |
#+---------------------------------------------------------------------------+
#| @url      : http://www.netzob.org                                         |
#| @contact  : contact@netzob.org                                            |
#| @sponsors : Amossys, http://www.amossys.fr                                |
#|             Supélec, http://www.rennes.supelec.fr/ren/rd/cidre/           |
#+---------------------------------------------------------------------------+

#+---------------------------------------------------------------------------+
#| Standard library imports
#+---------------------------------------------------------------------------+
from gettext import gettext as _
from gi.repository import Gtk
import logging
import os
from lxml.etree import ElementTree
import uuid
import shutil

#+---------------------------------------------------------------------------+
#| Local imports
#+---------------------------------------------------------------------------+
from netzob.Common.Project import Project
from netzob.Common.ProjectConfiguration import ProjectConfiguration
from netzob.Common.SessionManager import SessionManager
from netzob.Import.NetworkImport import NetworkImport
from netzob.UI.Import.Controllers.PcapImportController import PcapImportController
from netzob.Import.ThirdPartyImport import ThirdPartyImport
from netzob.Common.Plugins.NetzobPlugin import NetzobPlugin
from netzob.Common.Plugins.ImporterPlugin import ImporterPlugin
from netzob.Common.Plugins.Extensions.GlobalMenuExtension import GlobalMenuExtension
from netzob.UI.Common.AboutDialog import AboutDialog
if os.name == 'posix':
    from netzob.Import.IpcImport import IpcImport
#from netzob.UI.Import.Controllers.FileImportController import FileImportController
from netzob.Import.XMLImport import XMLImport
from netzob.Export.ScapyExport import ScapyExport
from netzob.UI.Export.Controllers.RawExportController import RawExportController
from netzob.UI.Export.Controllers.TextExportController import TextExportController
from netzob.Common.ResourcesConfiguration import ResourcesConfiguration
from netzob.UI.TraceManager import TraceManager
from netzob.UI.NetzobWidgets import NetzobInfoMessage, NetzobErrorMessage


#+---------------------------------------------------------------------------+
#| Menu:
#|     Class definition of the menu
#+---------------------------------------------------------------------------+
class Menu(object):

    ui_desc = """
<ui>
  <menubar name='MenuBar'>
    <menu action='Workspace'>
      <menuitem action='Create' />
      <menu action='SwitchProject'/>
      <menuitem action='ImportProject' />
      <menuitem action='ExportProject' />
      <menuitem action='ManageProject' />
    <separator/>
      <menuitem action='ManageTraces' />
      <menuitem action='Options' />
      <menuitem action='SwitchWorkspace'/>
      <menuitem action='Quit' />

    </menu>
    <menu action='Project'>
      <menuitem action='Save' />
      <menuitem action='SessionManager' />
      <menu action='ImportTraces'>
	<menuitem action='ImportNetwork' />
	<menuitem action='ImportIPCFlows' />
	<menuitem action='ImportPcap' />
	<menuitem action='ImportXML' />
	<menuitem action='Import3p' />
      </menu>
      <menu action='Export'>
	<menuitem action='ExportXML' />
	<menuitem action='ExportText' />
      </menu>
    </menu>
    <menu action='View'>
      <menuitem action='DisplaySymbolStructure'/>
      <menuitem action='DisplayMessages'/>
      <menuitem action='DisplaySearchResults'/>
      <menuitem action='DisplayProperties'/>
    </menu>
    <menu action='Help'>
      <menuitem action='Content'/>
      <menuitem action='About'/>
    </menu>
  </menubar>
</ui>"""

    #+-----------------------------------------------------------------------+
    #| Constructor
    #|   Creation of the menu
    #+-----------------------------------------------------------------------+
    def __init__(self, netzob):
        self.netzob = netzob

        self.actiongroup = Gtk.ActionGroup("MenuAction")
        self.actiongroup.add_actions([
            ("Workspace", None, _("Workspace")),
            ("Create", Gtk.STOCK_NEW, _("Create a project"), None, None, self.createProjectAction),
            ("ImportProject", None, _("Import a project"), None, None, self.importProjectAction),
            ("ExportProject", None, _("Export a project"), None, None, self.exportProjectAction),
            ("ManageProject", None, _("Manage project")),
            ("ManageTraces", None, _("Manage traces"), None, None, self.manageTracesAction),
            ("Options", None, _("Options")),
            ("SwitchWorkspace", None, _("Switch Workspace")),
            ("Quit", Gtk.STOCK_QUIT, _("Quit"), "<control>Q", None, self.exitAction),
            ("Project", None, _("Project")),
            ("Save", Gtk.STOCK_SAVE, _("Save project"), None, None, self.saveProjectAction),
            ("SessionManager", None, _("Session Manager"), None, None, self.sessionManagerAction),
            ("ImportTraces", None, _("Import traces")),
            ("ImportNetwork", None, _("Capture network traces"), None, None, self.importNetworkTraficAction),
            ("ImportIPCFlows", None, _("Capture IPC flows"), None, None, self.importIPCFlowsAction),
            ("ImportPcap", None, _("Import from PCAP"), None, None, self.importPcapAction),
            ("ImportXML", None, _("Import from XML File"), None, None, self.importXMLAction),
            ("Import3p", None, _("Import from Third parties"), None, None, self.importThirdParty),
            ("Export", None, _("Export project")),
            ("ExportXML", None, _("XML"), None, None, self.exportXMLAction),
            ("ExportText", None, _("Text"), None, None, self.exportTextAction),
            ("View", None, _("View")),
            ("Help", None, _("Help")),
            ("Content", Gtk.STOCK_HELP, _("Help Contents"), None, None, None),
            ("About", Gtk.STOCK_ABOUT, _("About Netzob"), None, None, self.aboutDialogAction)
        ])

        item = Gtk.Action("SwitchProject", _("Switch project"), None, None)
        item.set_property('hide-if-empty', False)
        self.actiongroup.add_action(item)


        self.actiongroup.add_toggle_actions([
            ("DisplaySymbolStructure", None, _("Display symbol structure"), None, None, self.displaySymbolStructureAction),
            ("DisplayMessages", None, _("Display messages"), None, None, self.displayMessagesAction),
            ("DisplaySearchResults", None, _("Display search results"), None, None, self.displaySearchAction),
            ("DisplayProperties", None, _("Display properties"), None, None, self.displayPropertiesAction),
        ])

        self.uimanager = Gtk.UIManager()
        self.uimanager.insert_action_group(self.actiongroup, 0)
        self.uimanager.add_ui_from_string(self.ui_desc)
        
    def update(self):
        self.uimanager.get_widget("/MenuBar/Workspace/Create").set_sensitive(True)
        self.uimanager.get_widget("/MenuBar/Workspace/ImportProject").set_sensitive(True)
        self.uimanager.get_widget("/MenuBar/Workspace/ManageProject").set_sensitive(True)
        self.uimanager.get_widget("/MenuBar/Workspace/ManageTraces").set_sensitive(True)
        self.uimanager.get_widget("/MenuBar/Workspace/Options").set_sensitive(False)
        self.uimanager.get_widget("/MenuBar/Workspace/SwitchWorkspace").set_sensitive(False)
        self.uimanager.get_widget("/MenuBar/Workspace/SwitchProject").set_sensitive(True)
        self.uimanager.get_widget("/MenuBar/Workspace/Quit").set_sensitive(True)

        if self.netzob.getCurrentProject() == None:
            # Deactivate almost everything
            self.uimanager.get_widget("/MenuBar/Workspace/SwitchWorkspace").set_sensitive(False)
            self.uimanager.get_widget("/MenuBar/Project/SessionManager").set_sensitive(False)
            self.uimanager.get_widget("/MenuBar/Project/ImportTraces").set_sensitive(False)
            self.uimanager.get_widget("/MenuBar/Project/Export").set_sensitive(False)
            self.uimanager.get_widget("/MenuBar/Help/Content").set_sensitive(False)
            self.uimanager.get_widget("/MenuBar/Workspace/ExportProject").set_sensitive(False)

            self.uimanager.get_widget("/MenuBar/View/DisplayMessages").set_sensitive(False)
            self.uimanager.get_widget("/MenuBar/View/DisplayProperties").set_sensitive(False)
            self.uimanager.get_widget("/MenuBar/View/DisplaySearchResults").set_sensitive(False)
            self.uimanager.get_widget("/MenuBar/View/DisplaySymbolStructure").set_sensitive(False)
            
        else:
            # Activate everything
            self.uimanager.get_widget("/MenuBar/Project/Save").set_sensitive(True)
            self.uimanager.get_widget("/MenuBar/Project/SessionManager").set_sensitive(True)
            self.uimanager.get_widget("/MenuBar/Project/ImportTraces").set_sensitive(True)
            self.uimanager.get_widget("/MenuBar/Project/Export").set_sensitive(True)
            self.uimanager.get_widget("/MenuBar/Workspace/ExportProject").set_sensitive(True)

            self.uimanager.get_widget("/MenuBar/View/DisplayMessages").set_sensitive(True)
            self.uimanager.get_widget("/MenuBar/View/DisplayProperties").set_sensitive(True)
            self.uimanager.get_widget("/MenuBar/View/DisplaySearchResults").set_sensitive(True)
            self.uimanager.get_widget("/MenuBar/View/DisplaySymbolStructure").set_sensitive(True)

        switchProject = self.uimanager.get_widget("/MenuBar/Workspace/SwitchProject").get_submenu()

        # Update the list of project
        for i in switchProject.get_children():
            switchProject.remove(i)
        
        availableProjectsName = self.netzob.getCurrentWorkspace().getNameOfProjects()
        for (projectName, projectFile) in availableProjectsName:
            projectEntry = Gtk.MenuItem(projectName)
            projectEntry.connect("activate", self.switchProjectAction, projectFile)
            switchProject.append(projectEntry)
        switchProject.show_all()

        self.uimanager.get_widget("/MenuBar/Workspace/SwitchProject").set_sensitive(True)

        # Deactivate the global 'switch menu' if no project is available
        if len(availableProjectsName) == 0:
            self.uimanager.get_widget("/MenuBar/Workspace/SwitchProject").set_sensitive(False)
        else:
            self.uimanager.get_widget("/MenuBar/Workspace/SwitchProject").set_sensitive(True)

        # Retrieve and activate the menu entries associated with plugins
        self.updateMenuWithPlugins()

    """
    TODO: Port to UIManager!
    """
    def updateMenuWithPlugins(self):
        # Show plugins
        logging.debug("Retrieve plugins for Menu")
        for pluginExtension in NetzobPlugin.getLoadedPluginsExtension(GlobalMenuExtension):
            try:
                logging.debug("Menu available : {0}".format(pluginExtension))
                uiDefinition = pluginExtension.getUIDefinition()
                actions = pluginExtension.getActions()
                self.actiongroup.add_actions(actions)
                self.uimanager.add_ui_from_string(uiDefinition)
            except Exception, e:
                logging.warning("An error occurred when computing menu entry for plugin {0} ({1})".format(pluginExtension, e))

    def getMenuBar(self, window):
        return self.uimanager.get_widget("/MenuBar")

    def aboutDialogAction(self, widget):
        AboutDialog()

    #+----------------------------------------------
    #| Called when user save the current project
    #+----------------------------------------------
    def saveProjectAction(self, widget):
        logging.info(_("Starting the saving of the current project: %s") % str(self.netzob.getCurrentProject().getName()))
        self.netzob.getCurrentProject().saveConfigFile(self.netzob.getCurrentWorkspace())

    def sessionManagerAction(self, widget):
        logging.info("Starting the session manager")
        sessionManagerPanel = SessionManager(self.netzob)

    def exitAction(self, widget):
        self.netzob.destroy(widget)

<<<<<<< HEAD
    def setDisplaySearchViewActiveStatus(self, status, data=None):
        self.item_factory.get_widget(self.PATH_VIEWS_DISPLAYSEARCHRESULTS).\
=======
    def setDisplaySearchViewActiveStatus(self, status):
         self.uimanager.get_widget("/MenuBar/View/DisplaySearchResults").\
>>>>>>> af1a497b
            set_active(True)

    #+----------------------------------------------
    #| Called when user wants to manage the traces
    #+----------------------------------------------
    def manageTracesAction(self, widget):
        TraceManager(self.netzob.getCurrentWorkspace(), self.netzob.update)

    def switchProjectAction(self, widget, projectPath):
        newProject = Project.loadProject(self.netzob.getCurrentWorkspace(), projectPath)
        if newProject == None:
            logging.error("Impossible to switch to requested project due to an error in the loading process.")
            return

        # Loading the project based on its name
        self.netzob.switchCurrentProject(newProject)
        self.update()

    #+----------------------------------------------
    #| Called when user wants to export a project
    #+----------------------------------------------
    def importProjectAction(self, widget):
        chooser = Gtk.FileChooserDialog(title=_("Export as"), action=Gtk.FileChooserAction.OPEN,
                                        buttons=(Gtk.STOCK_CANCEL, Gtk.ResponseType.CANCEL, Gtk.STOCK_OPEN, Gtk.ResponseType.OK))
        res = chooser.run()
        if res == Gtk.ResponseType.OK:
            fileName = chooser.get_filename()
        chooser.destroy()

        if os.path.isfile(fileName):
            idProject = str(uuid.uuid4())
            # First we verify and create if necessary the directory of the project
            projectPath = "projects/" + idProject + "/"
            destPath = os.path.join(os.path.join(self.netzob.getCurrentWorkspace().getPath(), projectPath))
            if not os.path.exists(destPath):
                logging.info("Creation of the directory " + destPath)
                os.mkdir(destPath)
            # Retrieving and storing of the config file
            try:
                destFile = os.path.join(destPath, Project.CONFIGURATION_FILENAME)
                shutil.copy(fileName, destFile)
            except IOError, e:
                logging.warn("Error when importing project: " + str(e))
                return None

            project = Project.loadProject(self.netzob.getCurrentWorkspace(), destPath)
            project.setID(idProject)
            project.setName(_("Copy of {0}").format(project.getName()))
            project.setPath(projectPath)
            project.saveConfigFile(self.netzob.getCurrentWorkspace())
            self.netzob.getCurrentWorkspace().referenceProject(project.getPath())
            self.netzob.getCurrentWorkspace().saveConfigFile()
            NetzobInfoMessage(_("Project '{0}' correctly imported").format(project.getName()))
            self.update()

    #+----------------------------------------------
    #| Called when user wants to export a project
    #+----------------------------------------------
    def exportProjectAction(self, widget):
        chooser = Gtk.FileChooserDialog(title=_("Export as (XML)"), action=Gtk.FileChooserAction.SAVE,
                                        buttons=(Gtk.STOCK_CANCEL, Gtk.ResponseType.CANCEL, Gtk.STOCK_OPEN, Gtk.ResponseType.OK))
        res = chooser.run()
        if res == Gtk.ResponseType.OK:
            fileName = chooser.get_filename()
        chooser.destroy()

        doCreateFile = False
        isFile = os.path.isfile(fileName)
        if not isFile:
            doCreateFile = True
        else:
            md = Gtk.MessageDialog(None,
                                   Gtk.DialogFlags.DESTROY_WITH_PARENT, Gtk.MessageType.QUESTION,
                                   Gtk.ButtonsType.OK_CANCEL, _("Are you sure to override the file '{0}'?").format(fileName))
            resp = md.run()
            md.destroy()
            if resp == Gtk.ResponseType.OK:
                doCreateFile = True

        if doCreateFile:
            root = self.netzob.getCurrentProject().generateXMLConfigFile()
            tree = ElementTree(root)
            tree.write(fileName)
            NetzobInfoMessage(_("Project correctly exported to '{0}'").format(fileName))

    #+----------------------------------------------
    #| Called when user wants to import network trafic
    #+----------------------------------------------
    def importNetworkTraficAction(self, widget):
        networkImportPanel = NetworkImport(self.netzob)

    #+----------------------------------------------
    #| Called when user wants to import PCAP file
    #+----------------------------------------------
    def importPcapAction(self, widget):
        pcapImportPanel = PcapImportController(self.netzob)

    #+----------------------------------------------
    #| Called when user wants to import IPC flow
    #+----------------------------------------------
    def importIPCFlowsAction(self, widget):
        ipcImportPanel = IpcImport(self.netzob)

    #+----------------------------------------------
    #| Called when user wants to import file
    #+----------------------------------------------
    def importFileAction(self, widget):
        fileImportPanel = FileImportController(self.netzob)

    #+----------------------------------------------
    #| Called when user wants to import file
    #+----------------------------------------------
    def importXMLAction(self, widget):
        xmlImportPanel = XMLImport(self.netzob)

    #+----------------------------------------------
    #| Called when user wants to import from third parties
    #+----------------------------------------------
    def importThirdParty(self, widget):
        thirdPartyImportPanel = ThirdPartyImport(self.netzob)

    #+----------------------------------------------
    #| Called when user wants to export as Scapy dissector
    #+----------------------------------------------
    def exportScapyAction(self, widget):
        scapyPanel = ScapyExport(self.netzob)

    def exportWiresharkAction(self, widget):
#        wiresharkPanel = WireS(self.netzob)
        pass

    #+----------------------------------------------
    #| Called when user wants to export as raw XML
    #+----------------------------------------------
    def exportXMLAction(self, action):
        rawExportPanel = RawExportController(self.netzob)

    #+----------------------------------------------
    #| Called when user wants to export as text
    #+----------------------------------------------
    def exportTextAction(self, action):
        textExportPanel = TextExportController(self.netzob)

    #+----------------------------------------------
    #| Called when user wants to display symbol structure panel
    #+----------------------------------------------
    def displaySymbolStructureAction(self, widget):
        if self.netzob.getCurrentProject() != None:
            isActive = self.uimanager.get_widget("/MenuBar/View/DisplaySymbolStructure").get_active()
            self.netzob.getCurrentProject().getConfiguration().setVocabularyInferenceParameter(ProjectConfiguration.VOCABULARY_DISPLAY_SYMBOL_STRUCTURE, isActive)
        self.netzob.updateCurrentPanel()

    #+----------------------------------------------
    #| Called when user wants to display messages panel
    #+----------------------------------------------
    def displayMessagesAction(self, widget):
        if self.netzob.getCurrentProject() != None:
            isActive = self.uimanager.get_widget("/MenuBar/View/DisplayMessages").get_active()
            self.netzob.getCurrentProject().getConfiguration().setVocabularyInferenceParameter(ProjectConfiguration.VOCABULARY_DISPLAY_MESSAGES, isActive)
        self.netzob.updateCurrentPanel()

    #+----------------------------------------------
    #| Called when user wants to display the console
    #+----------------------------------------------
    def displayConsoleAction(self, widget):
        if self.netzob.getCurrentProject() != None:
            pass
        self.netzob.updateCurrentPanel()

    #+----------------------------------------------
    #| Called when user wants to display search results panel
    #+----------------------------------------------
    def displaySearchAction(self, widget):
        if self.netzob.getCurrentProject() != None:
            isActive = self.uimanager.get_widget("/MenuBar/View/DisplaySearchResults").get_active()
            self.netzob.getCurrentProject().getConfiguration().setVocabularyInferenceParameter(ProjectConfiguration.VOCABULARY_DISPLAY_SEARCH, isActive)
        self.netzob.updateCurrentPanel()

    #+----------------------------------------------
    #| Called when user wants to display properties results panel
    #+----------------------------------------------
    def displayPropertiesAction(self, widget):
        if self.netzob.getCurrentProject() != None:
            isActive = self.uimanager.get_widget("/MenuBar/View/DisplayProperties").get_active()
            self.netzob.getCurrentProject().getConfiguration().setVocabularyInferenceParameter(ProjectConfiguration.VOCABULARY_DISPLAY_PROPERTIES, isActive)
        self.netzob.updateCurrentPanel()

    def createProjectAction(self, widget):
        dialog = Gtk.Dialog(title=_("Create a new project"), flags=0, buttons=None)
        dialog.show()
        table = Gtk.Table(rows=2, columns=3, homogeneous=False)
        table.show()
        label = Gtk.Label(label=_("New project name"))
        label.show()
        entry = Gtk.Entry()
        but = Gtk.Button(_("Create project"))
        but.connect("clicked", self.createProjectAction_cb, entry, dialog)
        but.set_can_default(True)
        but.show()
        table.attach(label, 0, 1, 0, 1, xoptions=0, yoptions=0, xpadding=5, ypadding=5)
        table.attach(entry, 1, 2, 0, 1, xoptions=0, yoptions=0, xpadding=5, ypadding=5)
        table.attach(but, 2, 3, 0, 1, xoptions=0, yoptions=0, xpadding=5, ypadding=5)
        dialog.set_default(but)
        dialog.action_area.pack_start(table, True, True, 0)
        # Grab focus must be called after adding the widget to the top level element
        entry.set_can_focus(True)
        entry.show()
        entry.grab_focus()

    #+----------------------------------------------
    #| Creation of a new project from
    #+----------------------------------------------
    def createProjectAction_cb(self, button, entry, dialog):
        projectName = entry.get_text()

        # we verify a name has been provided
        if projectName == None or projectName == "":
            logging.warn(_("Unable to create a project with an empty name."))
            errorDialog = NetzobErrorMessage(_("Unable to create a project with an empty name."))
            return

        # We verify the project name doesn't already exist
        found = False
        for project in  self.netzob.getCurrentWorkspace().getProjects():
            if project.getName() == projectName:
                found = True
        if found:
            dialogBis = Gtk.Dialog(title=_("Error"), flags=0, buttons=None)
            label = Gtk.Label(label=_("This project name already exists"))
            label.show()
            dialogBis.action_area.pack_start(label, True, True, 0)
            dialogBis.set_size_request(250, 50)
            dialogBis.show()
            dialog.destroy()
            return

        # Creation of the project
        project = Project.createProject(self.netzob.getCurrentWorkspace(), projectName)
        self.netzob.switchCurrentProject(project)

        # Refresh menu
        self.update()
        dialog.destroy()<|MERGE_RESOLUTION|>--- conflicted
+++ resolved
@@ -261,13 +261,8 @@
     def exitAction(self, widget):
         self.netzob.destroy(widget)
 
-<<<<<<< HEAD
-    def setDisplaySearchViewActiveStatus(self, status, data=None):
-        self.item_factory.get_widget(self.PATH_VIEWS_DISPLAYSEARCHRESULTS).\
-=======
     def setDisplaySearchViewActiveStatus(self, status):
          self.uimanager.get_widget("/MenuBar/View/DisplaySearchResults").\
->>>>>>> af1a497b
             set_active(True)
 
     #+----------------------------------------------
