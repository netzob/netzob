--- conflicted
+++ resolved
@@ -83,115 +83,6 @@
         self.alignmentType = "regex"
         self.rawDelimiter = ""
         self.project = project
-<<<<<<< HEAD
-    
-    #+---------------------------------------------- 
-    #| buildRegexAndAlignment : compute regex and 
-    #| self.alignment from the binary strings computed 
-    #| in the C Needleman library
-    #+----------------------------------------------
-    def buildRegexAndAlignment(self, projectConfiguration):
-        self.alignmentType = "regex"
-        self.rawDelimiter = ""
-        # Use the default protocol type for representation
-        aFormat = projectConfiguration.getVocabularyInferenceParameter(ProjectConfiguration.VOCABULARY_GLOBAL_FORMAT)
-        
-        self.fields = []
-        
-        # If only one message (easy)
-        if len(self.getMessages()) == 1 :
-            field = Field("Field 0", 0, self.getMessages()[0].getStringData())
-            field.setFormat(aFormat)
-            self.addField(field)
-            return
-        
-        # If more messages, we align them
-        # Serialize the messages before sending them to the C library
-        
-        serialMessages = ""
-        format = ""
-        maxLeftReducedStringData = 0
-        maxRightReducedStringData = 0
-        maxReducedSize = 0
-        for m in self.getMessages():
-            format += str(len(m.getReducedStringData()) / 2) + "M"
-            serialMessages += TypeConvertor.netzobRawToPythonRaw(m.getReducedStringData())
-            if m.getLeftReductionFactor() > maxLeftReducedStringData :
-                maxLeftReducedStringData = m.getLeftReductionFactor()
-            if m.getRightReductionFactor() > maxRightReducedStringData :
-                maxRightReducedStringData = m.getRightReductionFactor()
-            if m.getReducedSize() > maxReducedSize :
-                maxReducedSize = m.getReducedSize()
-
-        if projectConfiguration.getVocabularyInferenceParameter(ProjectConfiguration.VOCABULARY_DO_INTERNAL_SLICK) :
-            doInternalSlick = 1
-        else :
-            doInternalSlick = 0
-            
-        # Align sequences in C library
-        logging.debug("Alignment with : ")
-        logging.debug("internal slick = " + str(doInternalSlick))
-        logging.debug("len messages : " + str(len(self.getMessages())))
-        logging.debug("format = " + format)
-        logging.debug("serial = " + serialMessages)
-        (score, aRegex, aMask) = _libNeedleman.alignSequences(doInternalSlick, len(self.getMessages()), format, serialMessages)
-        
-        self.setScore(score)
-
-        # Build alignment C library result
-        align = ""
-        i = 0
-        for c in aMask:
-            if c != '\x02':
-                if c == '\x01':
-                    align += "--"
-                else:
-                    align += aRegex[i:i + 1].encode("hex")
-            i += 1
-        
-        if maxLeftReducedStringData > 0 :
-            logging.warning("add on the left part adding a bit of --")
-            for i in range(0, maxReducedSize):
-                align = "--" + align
-        if maxRightReducedStringData > 0 :
-            logging.warning("add on the right part adding a bit of --")
-            for i in range(0, maxReducedSize):
-                align = align + "--"            
-
-        self.setAlignment(align)
-        # Initialized the self.fields structure based on alignement
-        self.buildRegexFromAlignment(align, projectConfiguration)
-    
-    def buildRegexFromAlignment(self, align, projectConfiguration):
-        # Build regex from alignment
-        i = 0
-        start = 0
-        regex = []
-        found = False
-        for i in range(len(align)) :
-            if (align[i] == "-"):                
-                if (found == False) :
-                    start = i
-                    found = True
-            else :
-                if (found == True) :
-                    found = False
-                    nbTiret = i - start
-                    regex.append("(.{," + str(nbTiret) + "})")
-                    regex.append(align[i])
-                else :
-                    if len(regex) == 0:
-                        regex.append(align[i])
-                    else:
-                        regex[-1] += align[i]
-        if (found == True) :
-            nbTiret = i - start
-            regex.append("(.{," + str(nbTiret) + "})")
-
-        # Use the default protocol type for representation
-        aFormat = projectConfiguration.getVocabularyInferenceParameter(ProjectConfiguration.VOCABULARY_GLOBAL_FORMAT)
-=======
->>>>>>> d4d47141
 
 #    #+----------------------------------------------
 #    #| buildRegexAndAlignment : compute regex and
