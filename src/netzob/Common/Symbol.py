--- conflicted
+++ resolved
@@ -978,15 +978,10 @@
                             # Build the new field
                             lenColResult = int(precField.getRegex()[4:-2]) + 2 + int(nextField.getRegex()[4:-2]) # We compute the len of the aggregated regex
                             lenColResult = str(lenColResult)
-<<<<<<< HEAD
+                            
                             aField.setIndex(precField.getIndex())
                             aField.setRegex("(.{," + lenColResult + "})")
-                            aField.setSelectedType(encodingType)
-=======
-                            aField.setIndex( precField.getIndex() )
-                            aField.setRegex( "(.{," + lenColResult + "})" )
-                            aField.setFormat( aFormat )
->>>>>>> e68dbd8e
+                            aField.setFormat(aFormat)
 
                             # Delete the old ones
                             self.fields.remove(nextField)
