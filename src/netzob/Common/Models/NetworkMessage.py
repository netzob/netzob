# -*- coding: utf-8 -*-

#+---------------------------------------------------------------------------+
#|          01001110 01100101 01110100 01111010 01101111 01100010            |
#|                                                                           |
#|               Netzob : Inferring communication protocols                  |
#+---------------------------------------------------------------------------+
#| Copyright (C) 2011 Georges Bossert and Frédéric Guihéry                   |
#| This program is free software: you can redistribute it and/or modify      |
#| it under the terms of the GNU General Public License as published by      |
#| the Free Software Foundation, either version 3 of the License, or         |
#| (at your option) any later version.                                       |
#|                                                                           |
#| This program is distributed in the hope that it will be useful,           |
#| but WITHOUT ANY WARRANTY; without even the implied warranty of            |
#| MERCHANTABILITY or FITNESS FOR A PARTICULAR PURPOSE. See the              |
#| GNU General Public License for more details.                              |
#|                                                                           |
#| You should have received a copy of the GNU General Public License         |
#| along with this program. If not, see <http://www.gnu.org/licenses/>.      |
#+---------------------------------------------------------------------------+
#| @url      : http://www.netzob.org                                         |
#| @contact  : contact@netzob.org                                            |
#| @sponsors : Amossys, http://www.amossys.fr                                |
#|             Supélec, http://www.rennes.supelec.fr/ren/rd/cidre/           |
#+---------------------------------------------------------------------------+

#+---------------------------------------------------------------------------+
#| Standard library imports
#+---------------------------------------------------------------------------+
import logging

#+---------------------------------------------------------------------------+
#| Related third party imports
#+---------------------------------------------------------------------------+

#+---------------------------------------------------------------------------+
#| Local application imports
#+---------------------------------------------------------------------------+
from netzob.Common.Models.AbstractMessage import AbstractMessage
from netzob.Common.Models.Factories.NetworkMessageFactory import NetworkMessageFactory
from netzob.Common.Type.Format import Format
from netzob.Common.Type.TypeConvertor import TypeConvertor


#+---------------------------------------------------------------------------+
#| NetworkMessage:
#|     Definition of a network message
#+---------------------------------------------------------------------------+
class NetworkMessage(AbstractMessage):
    def __init__(self, id, timestamp, data, ip_source, ip_destination, protocol, l4_source_port, l4_destination_port,pattern=[]):
        AbstractMessage.__init__(self, id, timestamp, data, "Network",pattern)
        self.ip_source = ip_source
        self.ip_destination = ip_destination
        self.protocol = protocol
        self.l4_source_port = l4_source_port
        self.l4_destination_port = l4_destination_port
        # create logger with the given configuration
        self.log = logging.getLogger('netzob.Common.Models.NetworkMessage.py')
<<<<<<< HEAD
        self.pattern=[ip_destination]
        self.compilePattern()
=======
        #print "CALL Network "+str(self.getPattern())

        if len(self.pattern)==1:
            self.pattern.insert(0,ip_destination)

            
        
>>>>>>> 8cdae225
        #print str(self.pattern[0])+" "+str([str(i) for i in self.pattern[1]])+" "+str(TypeConvertor.netzobRawToString(str(self.getData())))
    
    #+-----------------------------------------------------------------------+
    #| getFactory
    #| @return the associated factory
    #+-----------------------------------------------------------------------+
    def getFactory(self):
        return NetworkMessageFactory

    #+-----------------------------------------------------------------------+
    #| getProperties
    #|     Computes and returns the properties of the current message
    #| @return an array with all the properties [[key,type,val],...]
    #+-----------------------------------------------------------------------+
    def getProperties(self):
        properties = []
        properties.append(['ID', Format.STRING, str(self.getID())])
        properties.append(['Type', Format.STRING, self.getType()])
        properties.append(['Timestamp', Format.DECIMAL, self.getTimestamp()])
        properties.append(['Protocol', Format.STRING, self.getProtocol()])
        properties.append(['IP source', Format.IP, self.getIPSource()])
        properties.append(['IP target', Format.IP, self.getIPDestination()])
        properties.append(['Source port', Format.DECIMAL, self.getL4SourcePort()])
        properties.append(['Target port', Format.DECIMAL, self.getL4DestinationPort()])
        properties.append(['Data', Format.HEX, self.getStringData()])
        properties.append(['Pattern', Format.STRING, self.getPatternString()])

        return properties

    #+----------------------------------------------
    #| GETTERS:
    #+----------------------------------------------
    def getProtocol(self):
        return self.protocol

    def getIPSource(self):
        return self.ip_source

    def getIPDestination(self):
        return self.ip_destination

    def getL4SourcePort(self):
        return self.l4_source_port

    def getL4DestinationPort(self):
        return self.l4_destination_port

    def getTimestamp(self):
        return self.timestamp

    #+----------------------------------------------
    #| SETTERS:
    #+----------------------------------------------
    def setProtocol(self, protocol):
        self.protocol = protocol

    def setIPSource(self, ipSource):
        self.ip_source = ipSource

    def setIPDestination(self, ipDestination):
        self.ip_destination = ipDestination

    def setL4SourcePort(self, l4sourcePort):
        try:
            self.l4_source_port = int(l4sourcePort)
        except:
            self.log.warning("Impossible to set the given L4 source port since its not an int ! " + l4sourcePort)
            self.l4_source_port = -1

    def setL4DestinationPort(self, l4targetPort):
        try:
            self.l4_destination_port = int(l4targetPort)
        except:
            self.log.warning("Impossible to set the given L4 target port since its not an int !")
            self.l4_destination_port = -1

    def setTimestamp(self, timestamp):
        self.timestamp = timestamp<|MERGE_RESOLUTION|>--- conflicted
+++ resolved
@@ -57,10 +57,6 @@
         self.l4_destination_port = l4_destination_port
         # create logger with the given configuration
         self.log = logging.getLogger('netzob.Common.Models.NetworkMessage.py')
-<<<<<<< HEAD
-        self.pattern=[ip_destination]
-        self.compilePattern()
-=======
         #print "CALL Network "+str(self.getPattern())
 
         if len(self.pattern)==1:
@@ -68,7 +64,6 @@
 
             
         
->>>>>>> 8cdae225
         #print str(self.pattern[0])+" "+str([str(i) for i in self.pattern[1]])+" "+str(TypeConvertor.netzobRawToString(str(self.getData())))
     
     #+-----------------------------------------------------------------------+
