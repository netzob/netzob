#-*- coding: utf-8 -*-

#+---------------------------------------------------------------------------+
#|          01001110 01100101 01110100 01111010 01101111 01100010            |
#|                                                                           |
#|               Netzob : Inferring communication protocols                  |
#+---------------------------------------------------------------------------+
#| Copyright (C) 2011-2016 Georges Bossert and Frédéric Guihéry              |
#| This program is free software: you can redistribute it and/or modify      |
#| it under the terms of the GNU General Public License as published by      |
#| the Free Software Foundation, either version 3 of the License, or         |
#| (at your option) any later version.                                       |
#|                                                                           |
#| This program is distributed in the hope that it will be useful,           |
#| but WITHOUT ANY WARRANTY; without even the implied warranty of            |
#| MERCHANTABILITY or FITNESS FOR A PARTICULAR PURPOSE. See the              |
#| GNU General Public License for more details.                              |
#|                                                                           |
#| You should have received a copy of the GNU General Public License         |
#| along with this program. If not, see <http://www.gnu.org/licenses/>.      |
#+---------------------------------------------------------------------------+
#| @url      : http://www.netzob.org                                         |
#| @contact  : contact@netzob.org                                            |
#| @sponsors : Amossys, http://www.amossys.fr                                |
#|             Supélec, http://www.rennes.supelec.fr/ren/rd/cidre/           |
#+---------------------------------------------------------------------------+

#+---------------------------------------------------------------------------+
#| File contributors :                                                       |
#|       - Georges Bossert <georges.bossert (a) supelec.fr>                  |
#|       - Frédéric Guihéry <frederic.guihery (a) amossys.fr>                |
#+---------------------------------------------------------------------------+

#+---------------------------------------------------------------------------+
#| Standard library imports                                                  |
#+---------------------------------------------------------------------------+
import socket
import time

#+---------------------------------------------------------------------------+
#| Related third party imports                                               |
#+---------------------------------------------------------------------------+

#+---------------------------------------------------------------------------+
#| Local application imports                                                 |
#+---------------------------------------------------------------------------+
from netzob.Common.Utils.Decorators import typeCheck, NetzobLogger
from netzob.Common.Models.Simulator.Channels.AbstractChannel import AbstractChannel, ChannelDownException


@NetzobLogger
class TCPClient(AbstractChannel):
    """A TCPClient is a communication channel. It allows to create client connecting
    to a specific IP:Port server over a TCP socket.

    When the actor execute an OpenChannelTransition, it calls the open
    method on the tcp client which connects to the server.

    >>> from netzob.all import *
    >>> import time
    >>> client = TCPClient(remoteIP='127.0.0.1', remotePort=9999)

    >>> symbol = Symbol([Field("Hello Zoby !")])
    >>> s0 = State()
    >>> s1 = State()
    >>> s2 = State()
    >>> openTransition = OpenChannelTransition(startState=s0, endState=s1)
    >>> mainTransition = Transition(startState=s1, endState=s1, inputSymbol=symbol, outputSymbols=[symbol])
    >>> closeTransition = CloseChannelTransition(startState=s1, endState=s2)
    >>> automata = Automata(s0, [symbol])

    >>> channel = TCPServer(localIP="127.0.0.1", localPort=8885)
    >>> abstractionLayer = AbstractionLayer(channel, [symbol])
    >>> server = Actor(automata = automata, initiator = False, abstractionLayer=abstractionLayer)

    >>> channel = TCPClient(remoteIP="127.0.0.1", remotePort=8885)
    >>> abstractionLayer = AbstractionLayer(channel, [symbol])
    >>> client = Actor(automata = automata, initiator = True, abstractionLayer=abstractionLayer)

    >>> server.start()
    >>> client.start()

    >>> time.sleep(1)
    >>> client.stop()
    >>> server.stop()

    """

    def __init__(self, remoteIP, remotePort, localIP=None, localPort=None, timeout=5):
        super(TCPClient, self).__init__(isServer=False)
        self.remoteIP = remoteIP
        self.remotePort = remotePort
        self.localIP = localIP
        self.localPort = localPort
        self.timeout = timeout
        self.__isOpen = False
        self.__socket = None

    def open(self, timeout=None):
        """Open the communication channel. If the channel is a client, it starts to connect
        to the specified server.
        """

        if self.isOpen:
            raise RuntimeError("The channel is already open, cannot open it again")

        self.__socket = socket.socket()
        # Reuse the connection
        self.__socket.setsockopt(socket.SOL_SOCKET, socket.SO_REUSEADDR, 1)
        self.__socket.settimeout(self.timeout)
        if self.localIP is not None and self.localPort is not None:
            self.__socket.bind((self.localIP, self.localPort))
        self._logger.debug("Connect to the TCP server to {0}:{1}".format(self.remoteIP, self.remotePort))
        self.__socket.connect((self.remoteIP, self.remotePort))

    def close(self):
        """Close the communication channel."""
        if self.__socket is not None:
            self.__socket.close()

    def read(self, timeout=None):
        """Reads the next message on the communication channel.
        Continues to read while it receives something.


        @keyword timeout: the maximum time in millisecond to wait before a message can be reached
        @type timeout: :class:`int`
        """
        reading_seg_size = 1024
        
        if self.__socket is not None:
<<<<<<< HEAD
            data = ""
            finish = False
            while not finish:
                try:
                    recv = self.__socket.recv(reading_seg_size)
                except socket.timeout:
                    # says we received nothing (timeout issue)
                    recv = ""
                if recv is None or len(recv) == 0:
                    finish = True
                else:
                    data += recv
            return data
=======

            result = []
            fragment = None
            while fragment is None or len(fragment) > 0:
                try:
                    fragment = self.__socket.recv(1024)
                    result.append(fragment)
                except Exception, e:
                    break
            return "".join(result)
                
>>>>>>> 78fe8627
        else:
            raise Exception("socket is not available")

    def write(self, data):
        """Write on the communication channel the specified data

        :parameter data: the data to write on the channel
        :type data: binary object
        """
        if self.__socket is not None:
            try:
                self.__socket.sendall(data)
            except socket.error:
                raise ChannelDownException()

        else:
            raise Exception("socket is not available")

    # Management methods

    @property
    def isOpen(self):
        """Returns if the communication channel is open

        :return: the status of the communication channel
        :type: :class:`bool`
        """
        return self.__isOpen

    @isOpen.setter
    @typeCheck(bool)
    def isOpen(self, isOpen):
        self.__isOpen = isOpen

    # Properties

    @property
    def remoteIP(self):
        """IP on which the server will listen.

        :type: :class:`str`
        """
        return self.__remoteIP

    @remoteIP.setter
    @typeCheck(str)
    def remoteIP(self, remoteIP):
        if remoteIP is None:
            raise TypeError("RemoteIP cannot be None")

        self.__remoteIP = remoteIP

    @property
    def remotePort(self):
        """TCP Port on which the server will listen.
        Its value must be above 0 and under 65535.


        :type: :class:`int`
        """
        return self.__remotePort

    @remotePort.setter
    @typeCheck(int)
    def remotePort(self, remotePort):
        if remotePort is None:
            raise TypeError("RemotePort cannot be None")
        if remotePort <= 0 or remotePort > 65535:
            raise ValueError("RemotePort must be > 0 and <= 65535")

        self.__remotePort = remotePort

    @property
    def localIP(self):
        """IP on which the server will listen.

        :type: :class:`str`
        """
        return self.__localIP

    @localIP.setter
    @typeCheck(str)
    def localIP(self, localIP):
        self.__localIP = localIP

    @property
    def localPort(self):
        """TCP Port on which the server will listen.
        Its value must be above 0 and under 65535.

        :type: :class:`int`
        """
        return self.__localPort

    @localPort.setter
    @typeCheck(int)
    def localPort(self, localPort):
        self.__localPort = localPort

    @property
    def timeout(self):
        return self.__timeout

    @timeout.setter
    @typeCheck(int)
    def timeout(self, timeout):
        self.__timeout = timeout<|MERGE_RESOLUTION|>--- conflicted
+++ resolved
@@ -129,7 +129,6 @@
         reading_seg_size = 1024
         
         if self.__socket is not None:
-<<<<<<< HEAD
             data = ""
             finish = False
             while not finish:
@@ -143,19 +142,6 @@
                 else:
                     data += recv
             return data
-=======
-
-            result = []
-            fragment = None
-            while fragment is None or len(fragment) > 0:
-                try:
-                    fragment = self.__socket.recv(1024)
-                    result.append(fragment)
-                except Exception, e:
-                    break
-            return "".join(result)
-                
->>>>>>> 78fe8627
         else:
             raise Exception("socket is not available")
 
