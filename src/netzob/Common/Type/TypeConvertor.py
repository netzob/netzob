# -*- coding: utf-8 -*-

#+---------------------------------------------------------------------------+
#|          01001110 01100101 01110100 01111010 01101111 01100010            |
#|                                                                           |
#|               Netzob : Inferring communication protocols                  |
#+---------------------------------------------------------------------------+
#| Copyright (C) 2011 Georges Bossert and Frédéric Guihéry                   |
#| This program is free software: you can redistribute it and/or modify      |
#| it under the terms of the GNU General Public License as published by      |
#| the Free Software Foundation, either version 3 of the License, or         |
#| (at your option) any later version.                                       |
#|                                                                           |
#| This program is distributed in the hope that it will be useful,           |
#| but WITHOUT ANY WARRANTY; without even the implied warranty of            |
#| MERCHANTABILITY or FITNESS FOR A PARTICULAR PURPOSE. See the              |
#| GNU General Public License for more details.                              |
#|                                                                           |
#| You should have received a copy of the GNU General Public License         |
#| along with this program. If not, see <http://www.gnu.org/licenses/>.      |
#+---------------------------------------------------------------------------+
#| @url      : http://www.netzob.org                                         |
#| @contact  : contact@netzob.org                                            |
#| @sponsors : Amossys, http://www.amossys.fr                                |
#|             Supélec, http://www.rennes.supelec.fr/ren/rd/cidre/           |
#+---------------------------------------------------------------------------+

#+----------------------------------------------
#| Global Imports
#+----------------------------------------------
from bitarray import bitarray
import re
import datetime
import logging
import base64
import struct

#+----------------------------------------------
#| Local Imports
#+----------------------------------------------
from netzob.Common.Type.Format import Format
from netzob.Common.Type.UnitSize import UnitSize
import StringIO
from netzob.Common.Type.Sign import Sign
from netzob.Common.Type.Endianess import Endianess


class TypeConvertor():

    #+----------------------------------------------
    #| Transform a string to its binary representation
    #| @param the string to transform
    #| @endian the endian selected (little or big) (normal = big)
    #| @return
    #+----------------------------------------------
    @staticmethod
    def string2bin(aStr, endian):
        result = bitarray(endian=endian)
        result.fromstring(aStr)
        return result

    @staticmethod
    def bin2string(bin):
        return bin.tostring()

    @staticmethod
    def str2bool(val):
        return val.lower() in ("yes", "true", "t", "1")

    @staticmethod
    def bool2str(b):
        if b:
            return "true"
        else:
            return "false"

    #+----------------------------------------------
    #| Transforms : bitarray('011101010') -> 011101010
    #+----------------------------------------------
    @staticmethod
    def bitarray2StrBitarray(bin):
        return str(bin)[10:len(str(bin)) - 2]

    #+----------------------------------------------
    #| Transforms : 011101010 -> bitarray('011101010')
    #+----------------------------------------------
    @staticmethod
    def strBitarray2Bitarray(strBin):
        result = bitarray(strBin)
        return result

    #+----------------------------------------------
    #| Transform an hex to the bits : \xc9\xa1\x8d => bitarray
    #| @return
    #+----------------------------------------------
    @staticmethod
    def hex2bin(hex):
        result = bitarray(endian='big')
        result.fromstring(hex)
        return result

    @staticmethod
    def bin2strhex(bin):
        return str(hex(int(bin.to01(), 2)))

    @staticmethod
    def int2bin(i, nbbits):
        l = nbbits - len(bin(i)[2:])
        b = bitarray(l, endian='big')
        b.setall(False)
        b.extend(bin(i)[2:])
        return b

    @staticmethod
    def bin2int(bin):
        return int(bin.to01(), 2)

    @staticmethod
    def string2int(aStr):
        return int(aStr)

    @staticmethod
    def int2string(int):
        return str(int)

    @staticmethod
    def encodeNetzobRawToGivenType(raw, aType):
        if aType == Format.STRING:
            return TypeConvertor.netzobRawToString(raw)
        elif aType == Format.HEX:
            return raw
        elif aType == Format.OCTAL:
            return TypeConvertor.netzobRawToOctal(raw)
        elif aType == Format.BINARY:
            return TypeConvertor.netzobRawToBinary(raw)
        elif aType == Format.DECIMAL:
            return TypeConvertor.netzobRawToDecimal(raw)
        elif aType == Format.IP:
            return TypeConvertor.netzobRawToIP(raw)
        else:
            return raw

    @staticmethod
    def encodeNetzobRawToGivenField(raw, field):
        res = TypeConvertor.applyFieldEncoding(raw, field)
        return res

    @staticmethod
    def string2hex(msg):
        return [hex(ord(x)) for x in msg]

    @staticmethod
    def encodeGivenTypeToNetzobRaw(raw, aType):
        if aType == Format.STRING:
            return TypeConvertor.stringToNetzobRaw(raw)
        elif aType == Format.HEX:
            return raw
        elif aType == Format.OCTAL:
            return TypeConvertor.octalToNetzobRaw(raw)
        elif aType == Format.BINARY:
            return TypeConvertor.binaryToNetzobRaw(raw)
        elif aType == Format.DECIMAL:
            return TypeConvertor.decimalToNetzobRaw(raw)
        elif aType == Format.IP:
            return TypeConvertor.ipToNetzobRaw(raw)
        else:
            return raw

    @staticmethod
    def pythonDatetime2XSDDatetime(date):
        # XSD Format : [-]CCYY-MM-DDThh:mm:ss[Z|(+|-)hh:mm]
#        if date == None:
#            return ""
        if not isinstance(date, datetime.datetime) and isinstance(date[0], datetime.datetime):
            date = date[0]
        return str(date.isoformat('T'))[:19]

    @staticmethod
    # Warning str must contain an XSD Datetime typed data
    def xsdDatetime2PythonDatetime(s):
        """Returns (datetime, tz offset in minutes) or (None, None)."""
        m = re.match(""" ^
        (?P<year>-?[0-9]{4}) - (?P<month>[0-9]{2}) - (?P<day>[0-9]{2})
        T (?P<hour>[0-9]{2}) : (?P<minute>[0-9]{2}) : (?P<second>[0-9]{2})
        (?P<microsecond>\.[0-9]{1,6})?
        (?P<tz>
          Z | (?P<tz_hr>[-+][0-9]{2}) : (?P<tz_min>[0-9]{2})
       )?
        $ """, s, re.X)
        if m is not None:
            values = m.groupdict()
            if values["tz"] in ("Z", None):
                tz = 0
            else:
                tz = int(values["tz_hr"]) * 60 + int(values["tz_min"])
            if values["microsecond"] is None:
                values["microsecond"] = 0
            else:
                values["microsecond"] = values["microsecond"][1:]
                values["microsecond"] += "0" * (6 - len(values["microsecond"]))
            values = dict((k, int(v)) for k, v in values.iteritems()
                              if not k.startswith("tz"))
            try:
                return datetime.datetime(**values)
            except ValueError:
                pass
            return None, None

    @staticmethod
    def stringToNetzobRaw(aStr):
        raw = []
        for c in aStr:
            strhexc = str(hex(ord(c)))[2:]
            if len(strhexc) < 2:
                strhexc = "0" + strhexc
            raw.append(strhexc)
        return ''.join(raw)

    @staticmethod
    #+----------------------------------------------
    #| Return the string parameter in string
    #+----------------------------------------------
    def netzobRawToString(raw):
        res = ""
        for i in range(0, len(raw), 2):
            if len(raw[i: i + 2]) % 2 == 0:
                v = int(raw[i: i + 2], 16)
            else:  # Unaligned octet
                v = int(raw[i: i + 1], 16)
            if v >= 0x20 and v <= 0x7e:  # means between ' ' and '~'
                res += chr(v)
            else:
                res += "."
        return res

    @staticmethod
    #+----------------------------------------------
    #| Return the string parameter in octal
    #+----------------------------------------------
    def netzobRawToOctal(raw):
        res = ""
        raw = raw.strip()

        if len(raw) % 2 == 0:  # Even length
            for i in range(0, len(raw), 2):
                res = res + oct(int(raw[i: i + 2], 16))
        else:  # Odd length
            for i in range(0, len(raw) - 1, 2):
                res = res + oct(int(raw[i: i + 2], 16))
            res = res + oct(int(raw[-1], 16))
        return res

    @staticmethod
    #+----------------------------------------------
    #| Return the octal parameter in string
    #+----------------------------------------------
    def octalToNetzobRaw(raw):
        logging.error("Not yet implemented")
        # TODO
        return raw

    @staticmethod
    #+----------------------------------------------
    #| Return the string parameter in decimal
    #+----------------------------------------------
    def netzobRawToDecimal(raw):
        res = ""
        raw = raw.strip()

        if len(raw) % 2 == 0:  # Even length
            for i in range(0, len(raw), 2):
                res = res + str(int(raw[i: i + 2], 16))
        else:  # Odd length
            for i in range(0, len(raw) - 1, 2):
                res = res + str(int(raw[i: i + 2], 16))
            res = res + str(int(raw[-1], 16))
        return res

    @staticmethod
    #+----------------------------------------------
    #| Return the decimal parameter in string
    #+----------------------------------------------
    def decimalToNetzobRaw(raw):
        logging.error("Not yet implemented")
        # TODO
        return raw

    @staticmethod
    #+----------------------------------------------
    #| Return the hex string parameter in IP
    #+----------------------------------------------
    def netzobRawToIP(raw):
        logging.error("Not yet implemented")
        # TODO
        return raw

    @staticmethod
    #+----------------------------------------------
    #| Return the IP parameter provide in string in hex string
    #| "192.168.0.10" -> "ab3e10ea"
    #+----------------------------------------------
    def ipToNetzobRaw(raw):
        dec_octets = str.split(raw, '.')
        hex_octets = []
        for dec_octet in dec_octets:
            if int(dec_octet) > 255:
                logging.error("The provided IP is not valid ! " + str(raw))
                return None
            if int(dec_octet) < 16:
                hex_octets.append('0' + hex(int(dec_octet))[2:])
            else:
                hex_octets.append(hex(int(dec_octet))[2:])
                
        hex_ip = ''.join(hex_octets)
        return hex_ip

    @staticmethod
    #+----------------------------------------------
    #| Return the string parameter in bit
    #+----------------------------------------------
    def netzobRawToBinary(raw):
        res = bitarray()
        for c in raw:
            tmp = bitarray()
            tmp.fromstring(chr(int(c, 16)))
            tmp = str(tmp)[10:len(str(tmp)) - 2][4:]
            res.extend(tmp)
        return res.to01()
    
    @staticmethod
    #+----------------------------------------------
    #| Return the string parameter in a bitarray
    #+----------------------------------------------
    def netzobRawToBitArray(raw):
        res = bitarray()
        for c in raw:
            tmp = bitarray()
            tmp.fromstring(chr(int(c, 16)))
            tmp = str(tmp)[10:len(str(tmp)) - 2][4:]
            res.extend(tmp)
        return res

    @staticmethod
    #+----------------------------------------------
    #| Return the bits parameter in raw
    #+----------------------------------------------
    def binaryToNetzobRaw(raw):
        logging.error("Not yet implemented")
        # TODO
        return raw

    @staticmethod
    #+----------------------------------------------
    #| Transform the current hex message ('1fdf') in binary python raw ('\x1f\xdf')
    #+----------------------------------------------
    def netzobRawToPythonRaw(msg):
        res = ""
        msg = msg.strip()

        if len(msg) % 2 == 0:  # Even length
            for i in range(0, len(msg), 2):
                res = res + chr(int(msg[i: i + 2], 16))
        else:  # Odd length
            for i in range(0, len(msg) - 1, 2):
                res = res + chr(int(msg[i: i + 2], 16))
            res = res + chr(int(msg[-1], 16))
        return res

    @staticmethod
    #+----------------------------------------------
    #| Transform the current binary python raw message ('\x1f\xdf') in hex ('1fdf')
    #+----------------------------------------------
    def pythonRawToNetzobRaw(msg):
        res = ""
        for i in range(0, len(msg), 1):
            res = res + msg[i:i + 1].encode("hex")
        return res
    
    @staticmethod
    #+----------------------------------------------
    #| serializeMessages :
    #|     create a serialization view of the messages
    #| @returns (serialized, format)
    #+----------------------------------------------
    def serializeMessages(messages):
        serialMessages = ""
        format = ""
        for m in messages:
            data = m.getReducedStringData()
            data = "".join( ["0"+i for i in data] )

            format += str(len(data) / 2) + "M"
            serialMessages += TypeConvertor.netzobRawToPythonRaw(data)
        return (serialMessages, format)
    
    @staticmethod
    #+----------------------------------------------
    #| serializeSymbol :
    #|     create a serialization view of a symbol
    #| @returns (serialized, format)
    #+----------------------------------------------
    def serializeSymbol(symbol):
        serialSymbol = ""
        format = ""        
        if symbol.getAlignment() != None and symbol.getAlignment() != "" :
            format += "1" + "G"
            messageTmp = ""
            alignmentTmp = ""
            for i in range(0, len(symbol.getAlignment())):
                if symbol.getAlignment()[i:i + 1] == "-":
                    messageTmp += "\xff"
                    alignmentTmp += "\x01"
                else:
                    messageTmp += TypeConvertor.netzobRawToPythonRaw( "0" + symbol.getAlignment()[i:i + 1])
                    alignmentTmp += "\x00"
            format += str(len(symbol.getAlignment())) + "M"
            serialSymbol += messageTmp
            serialSymbol += alignmentTmp
        else:
            format += str(len(symbol.getMessages())) + "G"
            for m in symbol.getMessages():
                data = m.getReducedStringData()
                data = "".join( ["0"+i for i in data] )
                format += str(len(data) / 2) + "M"
                serialSymbol += TypeConvertor.netzobRawToPythonRaw(data)  # The message
                serialSymbol += "".join(['\x00' for x in range(len(data) / 2)])  # The alignement == "\x00" * len(the message), the first time
        
        return (serialSymbol, format)
    
    @staticmethod
    #+----------------------------------------------
    #| serializeSymbols :
    #|     create a serialization view of symbols
    #| @returns (serialized, format)
    #+----------------------------------------------
    def serializeSymbols(symbols):
        serialSymbols = ""
        formatSymbols = ""        
        for symbol in symbols :
            (serialSymbol, formatSymbol) = TypeConvertor.serializeSymbol(symbol)
            serialSymbols += serialSymbol
            formatSymbols += formatSymbol
        return (serialSymbols, formatSymbols)
    
    @staticmethod
    #+----------------------------------------------
    #| deserializeContent :
    #|     python deserialization process
    #| @returns (serialized, format)
    #+----------------------------------------------
    def deserializeContent(serializedContents, format):
        result = []
        # first we retrieve the size of all the messages
        size_messages = format.split("M")
        total = 0
        for str_size_message in size_messages[:-1] :
            size_message = int(str_size_message)
            result.append(TypeConvertor.pythonRawToNetzobRaw(serializedContents[total:total + size_message]))
            total += size_message
        
        return result
        

    @staticmethod
    #+----------------------------------------------
    #| Return a hexdump of a hex message
    #+----------------------------------------------
    def hexdump(buf, start=0):
        length = len(buf)
        res = StringIO.StringIO()

        def GetPrintableChar(str):
            if str.isalnum():
                return str
            elif str == '\n':
                return "<CR>"
            else:
                return '.'

        i = 0
        while i < length:
            if length - i > 16:
                l = 16
            else:
                l = length - i

            res.write('0x%08x  ' % (i + start))
            s = ' '.join(["%02x" % ord(c) for c in buf[i:i + l]])
            res.write(s)
            sp = 49 - len(s)
            res.write(' ' * sp)
            s = ''.join(["%s" % GetPrintableChar(c) for c in buf[i:i + l]])
            res.write(s)
            res.write('\n')
            i = i + 16

        return res.getvalue()

    @staticmethod
    #+----------------------------------------------
    #| Transform each chunk according to the endianess
    #+----------------------------------------------
    def applyFieldEncoding(raw, field):
        unitSize = field.getUnitSize()
        endianess = field.getEndianess()
        sign = field.getSign()
        aFormat = field.getFormat()

        # Handle unitSize
        # TODO: support 4BITS
        if unitSize == UnitSize.NONE:
            tmp = TypeConvertor.encodeNetzobRawToGivenType(raw, aFormat)
            return tmp
        elif unitSize == UnitSize.BIT:
            return " ".join(TypeConvertor.netzobRawToBinary(raw))
        elif unitSize == UnitSize.BITS8:
            size = 8
        elif unitSize == UnitSize.BITS16:
            size = 16
        elif unitSize == UnitSize.BITS32:
            size = 32
        elif unitSize == UnitSize.BITS64:
            size = 64
        else:  # Render with no splitting
            tmp = TypeConvertor.encodeNetzobRawToGivenType(raw, aFormat)
            return tmp

        # Handle endianess
        if endianess == Endianess.BIG:
            transform = ">"
        else:
            transform = "<"

        res = ""
        for i in range(0, len(raw), size / 4):
            tmp = raw[i:i + (size / 4)]
            initTmp = tmp

            if len(tmp) == 2:  # In half-bytes
                sizeStr = "B"
            elif len(tmp) == 4:
                sizeStr = "H"
            elif len(tmp) == 8:
                sizeStr = "I"
            elif len(tmp) == 16:
                sizeStr = "Q"
            else:
                sizeStr = "Q"
                if endianess == Endianess.BIG:
                    tmp = (16 - len(tmp)) * "0" + tmp  # Put padding on the left
                else:
                    tmp = tmp + (16 - len(tmp)) * "0"  # Put padding on the right

            tmp = TypeConvertor.netzobRawToPythonRaw(tmp)

            # Handle sign
            if sign == Sign.SIGNED:
                sizeStr = sizeStr.lower()

            (tmp,) = struct.unpack(transform + sizeStr, tmp)

            # Handle format
            if aFormat == Format.BINARY:
                tmp = TypeConvertor.netzobRawToBinary(initTmp)
            elif aFormat == Format.OCTAL:
                tmp = "%o" % tmp
            elif aFormat == Format.DECIMAL:
                tmp = "%d" % tmp
            elif aFormat == Format.HEX:
<<<<<<< HEAD
                fmt = "%0" + str(size / 4) + "x"
=======
                fmt = "%" + str(size/4) + "x"
>>>>>>> b0ab0fe8
                tmp = fmt % tmp
            elif aFormat == Format.STRING:
                tmp = TypeConvertor.netzobRawToString(initTmp)
            elif aFormat == Format.FLOAT:
                tmp = "%f" % tmp

            res += str(tmp) 

        return res#s[:-1]  # We delete the last space character<|MERGE_RESOLUTION|>--- conflicted
+++ resolved
@@ -387,7 +387,7 @@
         format = ""
         for m in messages:
             data = m.getReducedStringData()
-            data = "".join( ["0"+i for i in data] )
+            data = "".join(["0" + i for i in data])
 
             format += str(len(data) / 2) + "M"
             serialMessages += TypeConvertor.netzobRawToPythonRaw(data)
@@ -411,7 +411,7 @@
                     messageTmp += "\xff"
                     alignmentTmp += "\x01"
                 else:
-                    messageTmp += TypeConvertor.netzobRawToPythonRaw( "0" + symbol.getAlignment()[i:i + 1])
+                    messageTmp += TypeConvertor.netzobRawToPythonRaw("0" + symbol.getAlignment()[i:i + 1])
                     alignmentTmp += "\x00"
             format += str(len(symbol.getAlignment())) + "M"
             serialSymbol += messageTmp
@@ -420,7 +420,7 @@
             format += str(len(symbol.getMessages())) + "G"
             for m in symbol.getMessages():
                 data = m.getReducedStringData()
-                data = "".join( ["0"+i for i in data] )
+                data = "".join(["0" + i for i in data])
                 format += str(len(data) / 2) + "M"
                 serialSymbol += TypeConvertor.netzobRawToPythonRaw(data)  # The message
                 serialSymbol += "".join(['\x00' for x in range(len(data) / 2)])  # The alignement == "\x00" * len(the message), the first time
@@ -567,11 +567,7 @@
             elif aFormat == Format.DECIMAL:
                 tmp = "%d" % tmp
             elif aFormat == Format.HEX:
-<<<<<<< HEAD
-                fmt = "%0" + str(size / 4) + "x"
-=======
-                fmt = "%" + str(size/4) + "x"
->>>>>>> b0ab0fe8
+                fmt = "%" + str(size / 4) + "x"
                 tmp = fmt % tmp
             elif aFormat == Format.STRING:
                 tmp = TypeConvertor.netzobRawToString(initTmp)
