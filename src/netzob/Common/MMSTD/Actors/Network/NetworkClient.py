--- conflicted
+++ resolved
@@ -31,11 +31,9 @@
 from bitarray import bitarray
 from gettext import gettext as _
 import logging
-<<<<<<< HEAD
-from bitarray import bitarray
 from lxml.etree import ElementTree
 from lxml import etree
-=======
+
 import select
 import socket
 
@@ -44,7 +42,7 @@
 #+---------------------------------------------------------------------------+
 
 
->>>>>>> 1aeb2f63
+
 #+---------------------------------------------------------------------------+
 #| Local application imports                                                 |
 #+---------------------------------------------------------------------------+
