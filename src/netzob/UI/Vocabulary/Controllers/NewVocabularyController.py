# -*- coding: utf-8 -*-

#+---------------------------------------------------------------------------+
#|          01001110 01100101 01110100 01111010 01101111 01100010            |
#|                                                                           |
#|               Netzob : Inferring communication protocols                  |
#+---------------------------------------------------------------------------+
#| Copyright (C) 2011 Georges Bossert and Frédéric Guihéry                   |
#| This program is free software: you can redistribute it and/or modify      |
#| it under the terms of the GNU General Public License as published by      |
#| the Free Software Foundation, either version 3 of the License, or         |
#| (at your option) any later version.                                       |
#|                                                                           |
#| This program is distributed in the hope that it will be useful,           |
#| but WITHOUT ANY WARRANTY; without even the implied warranty of            |
#| MERCHANTABILITY or FITNESS FOR A PARTICULAR PURPOSE. See the              |
#| GNU General Public License for more details.                              |
#|                                                                           |
#| You should have received a copy of the GNU General Public License         |
#| along with this program. If not, see <http://www.gnu.org/licenses/>.      |
#+---------------------------------------------------------------------------+
#| @url      : http://www.netzob.org                                         |
#| @contact  : contact@netzob.org                                            |
#| @sponsors : Amossys, http://www.amossys.fr                                |
#|             Supélec, http://www.rennes.supelec.fr/ren/rd/cidre/           |
#+---------------------------------------------------------------------------+

#+---------------------------------------------------------------------------+
#| Standard library imports
#+---------------------------------------------------------------------------+
from gettext import gettext as _
import os
import uuid
import logging

#+---------------------------------------------------------------------------+
#| Related third party imports
#+---------------------------------------------------------------------------+
from gi.repository import Gtk
import gi
gi.require_version('Gtk', '3.0')

#+---------------------------------------------------------------------------+
#| Local application imports
#+---------------------------------------------------------------------------+
from netzob.UI.Vocabulary.Views.NewVocabularyView import NewVocabularyView
from netzob.Common.ResourcesConfiguration import ResourcesConfiguration
from netzob.Common.Symbol import Symbol
from netzob.UI.Vocabulary.Controllers.NewSequenceAlignmentController import NewSequenceAlignmentController
from netzob.UI.Vocabulary.Controllers.NewForcePartitioningController import NewForcePartitioningController
from netzob.UI.Vocabulary.Controllers.NewSimplePartitioningController import NewSimplePartitioningController
from netzob.UI.Vocabulary.Controllers.NewSmoothPartitioningController import NewSmoothPartitioningController


class NewVocabularyController(object):

    def __init__(self, netzob):
        self.netzob = netzob
        self._view = NewVocabularyView(self)
        self.log = logging.getLogger(__name__)
        self.view.updateLeftPanel()

    @property
    def view(self):
        return self._view

    def restart(self):
        """Restart the view"""
        logging.debug("Restarting the vocabulary view")
        self._view = NewVocabularyView(self)
        self.view.update()

    ## Symbol List toolbar callbacks
    def selectAllSymbolsButton_clicked_cb(self, toolButton):
        """
        select all the symbol in the symbol list
        @type  widget: boolean
        @param widget: if selected symbol
        """
        for row in self.view.symbolListStore:
            row[self.view.SYMBOLLISTSTORE_SELECTED_COLUMN] = True
        self.view.updateSymbolListToolbar()

    def unselectAllSymbolsButton_clicked_cb(self, toolButton):
        """
        unselect all the symbol in the symbol list
        @type  widget: boolean
        @param widget: if selected symbol
        """
        for row in self.view.symbolListStore:
            row[self.view.SYMBOLLISTSTORE_SELECTED_COLUMN] = False
        self.view.updateSymbolListToolbar()

    def createSymbolButton_clicked_cb(self, toolButton):
        builder2 = Gtk.Builder()
        builder2.add_from_file(os.path.join(
            ResourcesConfiguration.getStaticResources(),
            "ui",
            "dialogbox.glade"))
        dialog = builder2.get_object("createsymbol")
        #button apply
        applybutton = builder2.get_object("button1")
        applybutton.set_sensitive(False)
        dialog.add_action_widget(applybutton, 0)
        #button cancel
        cancelbutton = builder2.get_object("button435")
        dialog.add_action_widget(cancelbutton, 1)
        #disable apply button if no text
        entry = builder2.get_object("entry1")
        entry.connect("changed", self.entry_disableButtonIfEmpty_cb, applybutton)
        #run the dialog window and wait for the result
        result = dialog.run()

        if (result == 0):
            #apply
            newSymbolName = entry.get_text()
            newSymbolId = str(uuid.uuid4())
            self.log.debug("A new symbol will be created with the given name : {0}".format(newSymbolName))
            currentProject = self.netzob.getCurrentProject()
            newSymbol = Symbol(newSymbolId, newSymbolName, currentProject)
            currentProject.getVocabulary().addSymbol(newSymbol)
            self.view.updateLeftPanel()
            dialog.destroy()
        if (result == 1):
            #cancel
            dialog.destroy()

    def entry_disableButtonIfEmpty_cb(self, widget, button):
        if(len(widget.get_text()) > 0):
            button.set_sensitive(True)
        else:
            button.set_sensitive(False)

    def concatSymbolButton_clicked_cb(self, toolButton):
        #concat the message of all selected symbols
        symbols = self.view.getCheckedSymbolList()
        message = []
        for sym in symbols:
            message.extend(sym.getMessages())
        #give the message to the first symbol
        concatSymbol = symbols[0]
        concatSymbol.setMessages(message)
        currentProject = self.netzob.getCurrentProject()
        #delete all selected symbols
        self.view.emptyMessageTableDisplayingSymbols(symbols[1:])
        for sym in symbols:
            currentProject.getVocabulary().removeSymbol(sym)
        #add the concatenate symbol
        currentProject.getVocabulary().addSymbol(concatSymbol)
        #refresh view
        self.view.updateMessageTableDisplayingSymbols([concatSymbol])
        self.view.updateLeftPanel()

    #possible que si on selectionne un unique symbol
    def renameSymbolButton_clicked_cb(self, widget):
        symbol = self.view.getCheckedSymbolList()[0]
        builder2 = Gtk.Builder()
        builder2.add_from_file(os.path.join(
            ResourcesConfiguration.getStaticResources(),
            "ui",
            "dialogbox.glade"))
        dialog = builder2.get_object("renamesymbol")
        dialog.set_title("Rename the symbol " + symbol.getName())

        #button apply
        applybutton = builder2.get_object("button10")
        applybutton.set_sensitive(False)
        dialog.add_action_widget(applybutton, 0)
        #button cancel
        cancelbutton = builder2.get_object("button2")
        dialog.add_action_widget(cancelbutton, 1)
        #disable apply button if no text
        entry = builder2.get_object("entry3")
        entry.connect("changed", self.entry_disableButtonIfEmpty_cb, applybutton)
        #run the dialog window and wait for the result
        result = dialog.run()

        if (result == 0):
            #apply
            newSymbolName = entry.get_text()
            self.log.debug(_("Renamed symbol {0} to {1}").format(symbol.getName(), newSymbolName))
            currentProject = self.netzob.getCurrentProject()
            currentProject.getVocabulary().getSymbolByID(symbol.getID()).setName(newSymbolName)
            self.view.updateLeftPanel()
            self.view.updateMessageTableDisplayingSymbols([symbol])
            dialog.destroy()
        if (result == 1):
            #cancel
            dialog.destroy()

    def deleteSymbolButton_clicked_cb(self, toolButton):
        # Delete symbol
        for sym in self.view.getCheckedSymbolList():
            currentProject = self.netzob.getCurrentProject()
            currentVocabulary = currentProject.getVocabulary()
            for mess in sym.getMessages():
                currentVocabulary.removeMessage(mess)
            currentVocabulary.removeSymbol(sym)
            self.view.emptyMessageTableDisplayingSymbols([sym])
        # Update view
        self.view.updateLeftPanel()

    def newMessageTableButton_clicked_cb(self, toolButton):
        self.view.addMessageTable()

    def toggleCellRenderer_toggled_cb(self, widget, buttonid):
        model = self.view.symbolListStore
        model[buttonid][0] = not model[buttonid][0]
        self.view.updateSymbolListToolbar()

    def symbolListTreeViewSelection_changed_cb(self, selection):
        print "Selection changed"
        model, iter = selection.get_selected()
        currentVocabulary = self.netzob.getCurrentProject().getVocabulary()
        if iter is not None:
            symID = model[iter][self.view.SYMBOLLISTSTORE_ID_COLUMN]
            symbol = currentVocabulary.getSymbolByID(symID)
            self.view.setDisplayedSymbolInSelectedMessageTable(symbol)

################ TO BE FIXED
    def button_newview_cb(self, widget):
        self.focus = self.addSpreadSheet("empty", 0)
        self.focus.idsymbol = None

    def button_closeview_cb(self, widget, spreadsheet):
        spreadsheet.destroy()

        #refresh focus
        if self.focus.get_object("spreadsheet") == spreadsheet:
            self.focus = None

<<<<<<< HEAD
    def selectiontreeview_switchSymbol_cb(self, widget):
        if self.focus is not None:
            model, itera = widget.get_selected()
            row = model[itera]
            self.focus.idsymbol = row[6]
            #set the text for label
            self.focus.get_object("label1").set_text(row[1])
            #set field for treeview
            '''
            treemessage = self.focus.get_object("treemessage")
            column = Gtk.TreeViewColumn('Column Title', Gtk.CellRenderer(), text=0)
            treemessage.append_column(column)
            #add the message to the store
            messagestore = self.focus.get_object("liststoremessage")
            for mess in self.getCurrentProject().getVocabulary().getMessages():
                m = messagestore.append()
                messagestore.set(m,0,mess)
            '''

        #reste a switcher les messages du treeview
=======
>>>>>>> e60e7392

    def button_focusview_cb(self, widget, builder):
        self.focus = builder
###############

######### MENU / TOOLBAR ENTRIES CONTROLLERS
    def sequenceAlignment_activate_cb(self, action):
        sequence_controller = NewSequenceAlignmentController(self)
        sequence_controller.run()

    def partitioningForce_activate_cb(self, action):
        force_controller = NewForcePartitioningController(self)
        force_controller.run()

    def partitioningSimple_activate_cb(self, action):
        simple_controller = NewSimplePartitioningController(self)
        simple_controller.run()

    def partitioningSmooth_activate_cb(self, action):
        smooth_controller = NewSmoothPartitioningController(self)
        smooth_controller.run()

    def partitioningReset_activate_cb(self, action):
        pass

    def concatField_activate_cb(self, action):
        pass

    def leftSplit_activate_cb(self, action):
        pass

    def rightSplit_activate_cb(self, action):
        pass

    def createVariable_activate_cb(self, action):
        pass

    def moveMessagesToOtherSymbol_activate_cb(self, action):
        pass

    def deleteMessages_activate_cb(self, action):
        pass

    def searchText_activate_cb(self, action):
        self._view.researchController.show()

    def environmentDep_activate_cb(self, action):
        pass

    def messagesDistribution_activate_cb(self, action):
        pass

    def variableTable_activate_cb(self, action):
        pass

    def fieldLimits_activate_cb(self, action):
        pass

    def importMessagesFromFile_activate_cb(self, action):
        pass

    def captureMessages_activate_cb(self, action):
        pass

#########<|MERGE_RESOLUTION|>--- conflicted
+++ resolved
@@ -229,7 +229,7 @@
         if self.focus.get_object("spreadsheet") == spreadsheet:
             self.focus = None
 
-<<<<<<< HEAD
+
     def selectiontreeview_switchSymbol_cb(self, widget):
         if self.focus is not None:
             model, itera = widget.get_selected()
@@ -250,11 +250,6 @@
             '''
 
         #reste a switcher les messages du treeview
-=======
->>>>>>> e60e7392
-
-    def button_focusview_cb(self, widget, builder):
-        self.focus = builder
 ###############
 
 ######### MENU / TOOLBAR ENTRIES CONTROLLERS
