--- conflicted
+++ resolved
@@ -220,14 +220,7 @@
             self.getCurrentProject().saveConfigFile(self.getCurrentWorkspace())
 
     def startGui(self):
-<<<<<<< HEAD
-        try:
-            gtk.main()
-        except KeyboardInterrupt:
-            self.connect('event-after', gtk.main_quit)
-=======
         Gtk.main()
->>>>>>> af1a497b
 
     def evnmtDelete(self, widget, event, data=None):
         return False
