#!/usr/bin/env python
# -*- coding: utf-8 -*-

#+---------------------------------------------------------------------------+
#|          01001110 01100101 01110100 01111010 01101111 01100010            |
#|                                                                           |
#|               Netzob : Inferring communication protocols                  |
#+---------------------------------------------------------------------------+
#| Copyright (C) 2011 Georges Bossert and Frédéric Guihéry                   |
#| This program is free software: you can redistribute it and/or modify      |
#| it under the terms of the GNU General Public License as published by      |
#| the Free Software Foundation, either version 3 of the License, or         |
#| (at your option) any later version.                                       |
#|                                                                           |
#| This program is distributed in the hope that it will be useful,           |
#| but WITHOUT ANY WARRANTY; without even the implied warranty of            |
#| MERCHANTABILITY or FITNESS FOR A PARTICULAR PURPOSE. See the              |
#| GNU General Public License for more details.                              |
#|                                                                           |
#| You should have received a copy of the GNU General Public License         |
#| along with this program. If not, see <http://www.gnu.org/licenses/>.      |
#+---------------------------------------------------------------------------+
#| @url      : http://www.netzob.org                                         |
#| @contact  : contact@netzob.org                                            |
#| @sponsors : Amossys, http://www.amossys.fr                                |
#|             Supélec, http://www.rennes.supelec.fr/ren/rd/cidre/           |
#+---------------------------------------------------------------------------+

#+----------------------------------------------------------------------------
#| Global Imports
#+----------------------------------------------------------------------------
from setuptools import setup

dependencies = [
    'Netzob >= 0.3'
]

#+----------------------------------------------------------------------------
#| Definition of Netzob for setup
#+----------------------------------------------------------------------------
setup(
    name="Netzob-PeachExporter",
    version="1.0.0",
    author="Benjamin Dufour",
    author_email="contact@netzob.org",
    packages=['PeachExporter'],
    install_requires=dependencies,
<<<<<<< HEAD
    entry_points="""
    [netzob.plugins]
    PeachExporter = PeachExporter.PeachExporterPlugin:PeachExporterPlugin
    """
=======
    data_files=find_data_files(opj("share", "netzob", "plugins", package), pluginsStaticResourcesPath, '*.glade', recursive=True),
    # entry_points="""
    # [netzob.plugins]
    # PeachExporter=PeachExporter.PeachExporterPlugin:PeachExporterPlugin
    # """
>>>>>>> b99560dc
)<|MERGE_RESOLUTION|>--- conflicted
+++ resolved
@@ -6,7 +6,7 @@
 #|                                                                           |
 #|               Netzob : Inferring communication protocols                  |
 #+---------------------------------------------------------------------------+
-#| Copyright (C) 2011 Georges Bossert and Frédéric Guihéry                   |
+#| Copyright (C) 2012 AMOSSYS                                                |
 #| This program is free software: you can redistribute it and/or modify      |
 #| it under the terms of the GNU General Public License as published by      |
 #| the Free Software Foundation, either version 3 of the License, or         |
@@ -30,9 +30,18 @@
 #| Global Imports
 #+----------------------------------------------------------------------------
 from setuptools import setup
+import sys
+
+package = 'PCAPImporter'
+resourcesPath = "../../../../resources/"
+
+sys.path.append(resourcesPath)
+from sdist.utils import find_data_files, opj
+
+pluginsStaticResourcesPath = opj(resourcesPath, "static/netzob_plugins/", package)
 
 dependencies = [
-    'Netzob >= 0.3'
+    'Netzob >= 0.4'
 ]
 
 #+----------------------------------------------------------------------------
@@ -43,18 +52,14 @@
     version="1.0.0",
     author="Benjamin Dufour",
     author_email="contact@netzob.org",
-    packages=['PeachExporter'],
+    packages=[package],
     install_requires=dependencies,
-<<<<<<< HEAD
+    data_files=find_data_files(opj("share", "netzob", "plugins", package),
+                               pluginsStaticResourcesPath,
+                               '*.glade',
+                               recursive=True),
     entry_points="""
     [netzob.plugins]
     PeachExporter = PeachExporter.PeachExporterPlugin:PeachExporterPlugin
     """
-=======
-    data_files=find_data_files(opj("share", "netzob", "plugins", package), pluginsStaticResourcesPath, '*.glade', recursive=True),
-    # entry_points="""
-    # [netzob.plugins]
-    # PeachExporter=PeachExporter.PeachExporterPlugin:PeachExporterPlugin
-    # """
->>>>>>> b99560dc
 )